--- conflicted
+++ resolved
@@ -1,328 +1,6 @@
 # List of file names to be skipped
 # The first level corresponds to the directory, the second to the list of file names to ignore.
 filename:
-<<<<<<< HEAD
-  - calldatacopy.json # ef-tests #20
-  - sha3.json # ef-tests #19
-  - exp.json # kakarot #700
-  - expPower2.json # kakarot #700
-  - expPower256.json # kakarot #700
-  - expPower256Of256.json # kakarot #700
-  - twoOps.json # kakarot #700
-  - addmod.json # kakarot #695
-  - mulmod.json # kakarot #695
-  - divByZero.json # kakarot #695
-  - jumpi.json # kakarot #693
-  - jump.json # ef-tests #38
-  - jumpToPush.json # ef-tests #61
-  - signextend.json # kakarot #677
-  - mload.json # ef-tests #31
-  - gas.json # ef-tests #36
-  - loopExp.json # ef-tests #39
-  - loopMul.json # ef-tests #39
-  - performanceTester.json # ef-tests #39
-  - suicide.json # ef-tests #57
-  - blockInfo.json # ef-tests #67
-  - envInfo.json # ef-tests #63
-  - memCopySelf.json # ef-tests #52
-  - bufferSrcOffset.json # ef-tests #51
-  - buffer.json # ef-tests #50
-  - oog.json # ef-tests #49
-  - sloadGasCost.json # ef-tests #78
-  - TransactionCreateStopInInitcode.json # ef-tests #108
-  - CallRecursiveContract.json # ef-tests #109
-  - CallContractToCreateContractWhichWouldCreateContractInInitCode.json # ef-tests #110
-  - CallContractToCreateContractOOGBonusGas.json # ef-tests #111
-  - OutOfGasPrefundedContractCreation.json # ef-test #112
-  - CallContractToCreateContractWhichWouldCreateContractIfCalled.json # ef-test #114
-  - CallTheContractToCreateEmptyContract.json # ef-test #115
-  - OutOfGasContractCreation.json # ef-test #116
-  - CallContractToCreateContractAndCallItOOG.json # ef-test #117
-  - TestContractSuicide.json # ef-test #132
-  - TestCryptographicFunctions.json # ef-test #133
-  - RecursiveCreateContracts.json # ef-test #134
-  - ByZero.json #ef-test #135
-  - ContractInheritance.json # ef-test #136
-  - CallLowLevelCreatesSolidity.json # ef-test #137
-  - CreateContractFromMethod.json # ef-test #138
-  - TestStoreGasPrices.json # ef-test #139
-  - TestContractInteraction.json # ef-test #140
-  - RecursiveCreateContractsCreate4Contracts.json # ef-test #141
-  - undefinedOpcodeFirstByte.json # ef-tests #121
-  - measureGas.json # ef-tests #122
-  - badOpcodes.json # ef-tests #123
-  - operationDiffGas.json # ef-tests #124
-  - invalidDiffPlaces.json # ef-tests #125
-  - invalidAddr.json # ef-tests #126
-  - CallContractToCreateContractNoCash.json # ef-tests #269
-  - push0.json # ef-tests #149
-  - push0Gas.json # ef-tests #150
-  - coinbaseWarmAccountCallGas.json # ef-tests #153
-  - coinbaseWarmAccountCallGasFail.json # ef-tests #154
-  - create2InitCodeSizeLimit.json # ef-tests #155
-  - createInitCodeSizeLimit.json # ef-tests #156
-  - creationTxInitCodeSizeLimit.json # ef-tests #157
-  - codesizeInit.json # ef-tests #262
-  - codesizeValid.json # ef-tests #263
-  - create2CodeSizeLimit.json # ef-tests #264
-  - createCodeSizeLimit.json # ef-tests #265
-  - Call1024BalanceTooLow.json # ef-tests #161
-  - Call1024OOG.json # ef-tests #162
-  - Call1024PreCalls.json # ef-tests #163
-  - CallcodeLoseGasOOG.json # ef-tests #164
-  - callcodeOutput3.json # ef-tests #165
-  - CallLoseGasOOG.json # ef-tests #166
-  - callOutput3.json # ef-tests #167
-  - callOutput3partial.json # ef-tests #168
-  - callOutput3partialFail.json # ef-tests #169
-  - CallRecursiveBombPreCall.json # ef-tests #170
-  - deleagateCallAfterValueTransfer.json # ef-tests #171
-  - Delegatecall1024.json # ef-tests #172
-  - Delegatecall1024OOG.json # ef-tests #173
-  - delegatecallEmptycontract.json # ef-tests #174
-  - delegatecallInInitcodeToEmptyContract.json # ef-tests #175
-  - delegatecallInInitcodeToExistingContract.json # ef-tests #176
-  - delegatecallInInitcodeToExistingContractOOG.json # ef-tests #177
-  - delegatecallOOGinCall.json # ef-tests #178
-  - delegatecallSenderCheck.json # ef-tests #179
-  - delegatecallValueCheck.json # ef-tests #180
-  - delegatecodeDynamicCode.json # ef-tests #181
-  - delegatecodeDynamicCode2SelfCall.json # ef-tests #182
-  - callcallcallcode_001.json # ef-tests #183
-  - callcallcallcode_001_OOGE.json # ef-tests #184
-  - callcallcallcode_001_OOGMAfter.json # ef-tests #185
-  - callcallcallcode_001_OOGMBefore.json # ef-tests #186
-  - callcallcallcode_ABCB_RECURSIVE.json # ef-tests #187
-  - callcallcodecallcode_011.json # ef-tests #188
-  - callcallcodecallcode_011_OOGE.json # ef-tests #189
-  - callcallcodecallcode_011_OOGMAfter.json # ef-tests #190
-  - callcallcodecallcode_011_OOGMBefore.json # ef-tests #191
-  - callcallcodecallcode_ABCB_RECURSIVE.json # ef-tests #192
-  - callcallcodecall_010.json # ef-tests #193
-  - callcallcodecall_010_OOGE.json # ef-tests #194
-  - callcallcodecall_010_OOGMAfter.json # ef-tests #195
-  - callcallcodecall_010_OOGMBefore.json # ef-tests #196
-  - callcallcodecall_ABCB_RECURSIVE.json # ef-tests #197
-  - callcallcode_01.json # ef-tests #198
-  - callcallcode_01_OOGE.json # ef-tests #199
-  - callcodecallcallcode_101.json # ef-tests #200
-  - callcodecallcallcode_101_OOGE.json # ef-tests #201
-  - callcodecallcallcode_101_OOGMAfter.json # ef-tests #202
-  - callcodecallcallcode_101_OOGMBefore.json # ef-tests #203
-  - callcodecallcallcode_ABCB_RECURSIVE.json # ef-tests #204
-  - callcodecallcall_100.json # ef-tests #205
-  - callcodecallcall_100_OOGE.json # ef-tests #206
-  - callcodecallcall_100_OOGMAfter.json # ef-tests #207
-  - callcodecallcall_100_OOGMBefore.json # ef-tests #208
-  - callcodecallcall_ABCB_RECURSIVE.json # ef-tests #209
-  - callcodecallcodecallcode_111.json # ef-tests #210
-  - callcodecallcodecallcode_111_OOGE.json # ef-tests #211
-  - callcodecallcodecallcode_111_OOGMAfter.json # ef-tests #212
-  - callcodecallcodecallcode_111_OOGMBefore.json # ef-tests #213
-  - callcodecallcodecallcode_111_SuicideEnd.json # ef-tests #214
-  - callcodecallcodecallcode_ABCB_RECURSIVE.json # ef-tests #215
-  - callcodecallcodecall_110.json # ef-tests #216
-  - callcodecallcodecall_110_OOGE.json # ef-tests #217
-  - callcodecallcodecall_110_OOGMAfter.json # ef-tests #218
-  - callcodecallcodecall_110_OOGMBefore.json # ef-tests #219
-  - callcodecallcodecall_ABCB_RECURSIVE.json # ef-tests #220
-  - callcodecallcode_11.json # ef-tests #221
-  - callcodecallcode_11_OOGE.json # ef-tests #222
-  - callcodecall_10.json # ef-tests #223
-  - callcodecall_10_OOGE.json # ef-tests #224
-  - callcallcallcode_001_SuicideEnd.json # ef-tests #225
-  - callcallcallcode_001_SuicideMiddle.json # ef-tests #226
-  - callcallcodecallcode_011_SuicideEnd.json # ef-tests #227
-  - callcallcodecallcode_011_SuicideMiddle.json # ef-tests #228
-  - callcallcodecall_010_SuicideEnd.json # ef-tests #229
-  - callcallcodecall_010_SuicideMiddle.json # ef-tests #230
-  - callcallcode_01_SuicideEnd.json # ef-tests #231
-  - callcodecallcallcode_101_SuicideEnd.json # ef-tests #232
-  - callcodecallcallcode_101_SuicideMiddle.json # ef-tests #233
-  - callcodecallcall_100_SuicideEnd.json # ef-tests #234
-  - callcodecallcall_100_SuicideMiddle.json # ef-tests #235
-  - callcodecallcodecall_110_SuicideEnd.json # ef-tests #236
-  - callcodecall_10_SuicideEnd.json # ef-tests #237
-  - callcallcall_000.json # ef-tests #238
-  - callcallcall_000_OOGE.json # ef-tests #239
-  - callcallcall_000_OOGMAfter.json # ef-tests #240
-  - callcallcall_000_OOGMBefore.json # ef-tests #241
-  - callcallcall_000_SuicideEnd.json # ef-tests #242
-  - callcallcall_000_SuicideMiddle.json # ef-tests #243
-  - callcallcall_ABCB_RECURSIVE.json # ef-tests #244
-  - callcall_00.json # ef-tests #245
-  - callcall_00_OOGE.json # ef-tests #246
-  - callcall_00_OOGE_valueTransfer.json # ef-tests #247
-  - callcall_00_SuicideEnd.json # ef-tests #248
-  - callcodeDynamicCode.json # ef-tests #249
-  - callcodeEmptycontract.json # ef-tests #250
-  - callcodeInInitcodeToEmptyContract.json # ef-tests #251
-  - callcodeInInitcodeToExisContractWithVTransferNEMoney.json # ef-tests #252
-  - callcodeInInitcodeToExistingContract.json # ef-tests #253
-  - callcodeInInitcodeToExistingContractWithValueTransfer.json # ef-tests #254
-  - callcode_checkPC.json # ef-tests #255
-  - callcodeDynamicCode2SelfCall.json # ef-tests #256
-  - extCodeHashCreatedAndDeletedAccountCall.json # ef-tests #270
-  - extCodeHashDeletedAccount3.json # ef-tests #271
-  - extCodeHashSubcallSuicide.json # ef-tests #272
-  - extCodeHashInInitCode.json # ef-tests #273
-  - extCodeHashDeletedAccount.json # ef-tests #274
-  - extCodeHashDeletedAccount2.json # ef-tests #275
-  - extCodeCopyBounds.json # ef-tests #276
-  - createEmptyThenExtcodehash.json # ef-tests #277
-  - extcodehashEmpty.json # ef-tests #278
-  - extCodeHashDeletedAccount4.json # ef-tests #279
-  - extCodeHashCreatedAndDeletedAccountRecheckInOuterCall.json # ef-tests #280
-  - extCodeHashCreatedAndDeletedAccountStaticCall.json # ef-tests #281
-  - extCodeHashMaxCodeSize.json # ef-tests #282
-  - extCodeHashCreatedAndDeletedAccount.json # ef-tests
-  - extCodeHashChangedAccount.json # ef-tests #284
-  - callToSuicideThenExtcodehash.json # ef-tests #285
-  - codeCopyZero.json # ef-tests #286
-  - extCodeHashDeletedAccount1.json # ef-tests #287
-  - callToNonExistent.json # ef-tests #288
-  - extCodeHashSelfInInit.json # ef-tests #289
-  - extCodeHashSubcallOOG.json # ef-tests #290
-  - dynamicAccountOverwriteEmpty.json # ef-tests #291
-  - ContractCreationSpam.json # ef-tests #296
-  - CrashingTransaction.json # ef-tests #297
-  - chainId.json # ef-tests #299
-  - CallAskMoreGasOnDepth2ThenTransactionHas.json # ef-tests #303
-  - CallGoesOOGOnSecondLevel.json # ef-tests #304
-  - CreateAndGasInsideCreate.json # ef-tests #305
-  - DelegateCallOnEIP.json # ef-tests #306
-  - NewGasPriceForCodes.json # ef-tests #307
-  - SuicideToExistingContract.json # ef-tests #308
-  - SuicideToNotExistingContract.json # ef-tests #309
-  - Transaction64Rule_d64e0.json # ef-tests #310
-  - Transaction64Rule_d64m1.json # ef-tests #311
-  - Transaction64Rule_d64p1.json # ef-tests #312
-  - Transaction64Rule_integerBoundaries.json # ef-tests #313
-  - returndatacopy_following_too_big_transfer.json # ef-tests 317
-  - returndatasize_bug.json # ef-tests 317
-  - returndatasize_initial_zero_read.json # ef-tests 317
-  - returndatasize_following_successful_create.json # ef-tests 317
-  - returndatacopy_following_revert_in_create.json # ef-tests 317
-  - returndatacopy_following_failing_call.json # ef-tests 317
-  - returndatacopy_following_revert.json # ef-tests 318
-  - subcallReturnMoreThenExpected.json # ef-tests 318
-  - returndatacopy_afterFailing_create.json # ef-tests 317
-  - returndatacopy_following_successful_create.json # ef-tests 317
-  - returndatacopy_after_failing_staticcall.json # ef-tests 318
-  - create_callprecompile_returndatasize.json # ef-tests 317
-  - returndatacopy_overrun.json # ef-tests 317
-  - call_then_call_value_fail_then_returndatasize.json # ef-tests 317
-  - call_then_create_successful_then_returndatasize.json # ef-tests 317
-  - returndatasize_after_successful_delegatecall.json # ef-tests 318
-  - returndatacopy_following_create.json # ef-tests 317
-  - revertRetDataSize.json # ef-tests 320
-  - tooLongReturnDataCopy.json # ef-tests 319
-  - returndatacopy_initial_big_sum.json # ef-tests 317
-  - call_ecrec_success_empty_then_returndatasize.json # ef-tests 317
-  - returndatacopy_initial.json # ef-tests 317
-  - returndatacopy_following_call.json # ef-tests 318
-  - returndatacopy_after_successful_callcode.json
-  - modexp_modsize0_returndatasize.json # ef-tests 318
-  - returndatacopy_initial_256.json # ef-tests 318
-  - returndatacopy_0_0_following_successful_create.json # ef-tests 317
-  - clearReturnBuffer.json # ef-tests 317
-  - call_outsize_then_create_successful_then_returndatasize.json # ef-tests 317
-  - returndatasize_after_successful_callcode.json # ef-tests 318
-  - returndatacopy_after_failing_delegatecall.json # ef-tests 317
-  - returndatasize_after_successful_staticcall.json # ef-tests 318
-  - returndatasize_initial.json # ef-tests 317
-  - returndatacopy_after_successful_delegatecall.json # ef-tests 318
-  - "RevertOpcodeMultipleSubCalls.json" # - ef-tests 322
-  - "RevertPrefoundCall.json" # - ef-tests 322
-  - "LoopCallsDepthThenRevert.json" # - ef-tests 322
-  - "stateRevert.json" # - ef-tests 322
-  - "RevertDepthCreateOOG.json" # - ef-tests 322
-  - "costRevert.json" # - ef-tests 322
-  - "LoopDelegateCallsDepthThenRevert.json" # - ef-tests 322
-  - "RevertOpcodeInCallsOnNonEmptyReturnData.json" # - ef-tests 322
-  - "RevertOpcodeCalls.json" # - ef-tests 322
-  - "LoopCallsThenRevert.json" # - ef-tests 322
-  - "TouchToEmptyAccountRevert2.json" # - ef-tests 322
-  - "TouchToEmptyAccountRevert3.json" # - ef-tests 322
-  - "RevertDepthCreateAddressCollision.json" # - ef-tests 322
-  - "RevertPrecompiledTouchExactOOG.json" # - ef-tests 323
-  - "RevertPrefound.json" # - ef-tests 323
-  - "RevertPrefoundEmpty.json" # - ef-tests 323
-  - "RevertOpcodeCreate.json" # - ef-tests 323
-  - "RevertOnEmptyStack.json" # - ef-tests 323
-  - "RevertInCreateInInit.json" # - ef-tests 323
-  - "RevertPrefoundEmptyCall.json" # - ef-tests 323
-  - "LoopCallsDepthThenRevert2.json" # - ef-tests 324
-  - "LoopCallsDepthThenRevert3.json" # - ef-tests 324
-  - "RevertRemoteSubCallStorageOOG.json" # - ef-tests 324
-  - gasCostMemSeg.json # ef-tests #343
-  - RawCreateGas.json # ef-tests #343
-  - RawCreateGasMemory.json # ef-tests #343
-  - RawCreateGasValueTransfer.json # ef-tests #343
-  - RawCreateGasValueTransferMemory.json # ef-tests #343
-  - eip2929-ff.json # ef-tests #344
-  - eip2929.json # ef-tests #344
-  - gasCostMemory.json # ef-tests #344
-  - RawBalanceGas.json # ef-tests #344
-  - RawCallCodeGas.json # ef-tests #344
-  - RawCallCodeGasAsk.json # ef-tests #344
-  - RawCallCodeGasMemory.json # ef-tests #344
-  - RawCallCodeGasMemoryAsk.json # ef-tests #344
-  - RawCallCodeGasValueTransfer.json # ef-tests #344
-  - RawCallCodeGasValueTransferAsk.json # ef-tests #344
-  - RawCallCodeGasValueTransferMemory.json # ef-tests #344
-  - RawCallCodeGasValueTransferMemoryAsk.json # ef-tests #344
-  - RawCallGas.json # ef-tests #344
-  - RawCallGasAsk.json # ef-tests #344
-  - RawCallGasValueTransfer.json # ef-tests #344
-  - RawCallGasValueTransferAsk.json # ef-tests #344
-  - RawCallGasValueTransferMemory.json # ef-tests #344
-  - RawCallGasValueTransferMemoryAsk.json # ef-tests #344
-  - RawCallMemoryGas.json # ef-tests #344
-  - RawCallMemoryGasAsk.json # ef-tests #344
-  - RawCreateFailGasValueTransfer.json # ef-tests #344
-  - RawCreateFailGasValueTransfer2.json # ef-tests #344
-  - RawDelegateCallGas.json # ef-tests #344
-  - RawDelegateCallGasAsk.json # ef-tests #344
-  - RawDelegateCallGasMemory.json # ef-tests #344
-  - RawDelegateCallGasMemoryAsk.json # ef-tests #344
-  - RawExtCodeCopyGas.json # ef-tests #344
-  - RawExtCodeCopyMemoryGas.json # ef-tests #344
-  - RawExtCodeSizeGas.json # ef-tests #344
-  - contractCreationOOGdontLeaveEmptyContractViaTransaction.json # ef-tests #353
-  - createContractViaContract.json # ef-tests #354
-  - createContractViaContractOOGInitCode.json # ef-tests #354
-  - createContractViaTransactionCost53000.json # ef-tests #354
-  - CallAndCallcodeConsumeMoreGasThenTransactionHasWithMemExpandingCalls.json # ef-tests #356
-  - CallAskMoreGasOnDepth2ThenTransactionHasWithMemExpandingCalls.json # ef-tests #356
-  - CallGoesOOGOnSecondLevelWithMemExpandingCalls.json # ef-tests #356
-  - DelegateCallOnEIPWithMemExpandingCalls.json # ef-tests #356
-  - ExecuteCallThatAskMoreGasThenTransactionHasWithMemExpandingCalls.json # ef-tests #356
-  - NewGasPriceForCodesWithMemExpandingCalls.json # ef-tests #356
-  - CreateAndGasInsideCreateWithMemExpandingCalls.json # ef-tests #357
-  - NonZeroValue_CALL.json # ef-tests #360
-  - NonZeroValue_CALLCODE.json # ef-tests #360
-  - NonZeroValue_CALLCODE_ToEmpty.json # ef-tests #360
-  - NonZeroValue_CALLCODE_ToNonNonZeroBalance.json # ef-tests #360
-  - NonZeroValue_CALLCODE_ToOneStorageKey.json # ef-tests #360
-  - NonZeroValue_CALL_ToEmpty.json # ef-tests #360
-  - NonZeroValue_CALL_ToNonNonZeroBalance.json # ef-tests #360
-  - NonZeroValue_CALL_ToOneStorageKey.json # ef-tests #360
-  - NonZeroValue_DELEGATECALL.json # ef-tests #360
-  - NonZeroValue_DELEGATECALL_ToEmpty.json # ef-tests #360
-  - NonZeroValue_DELEGATECALL_ToNonNonZeroBalance.json # ef-tests #360
-  - NonZeroValue_DELEGATECALL_ToOneStorageKey.json # ef-tests #360
-  - NonZeroValue_SUICIDE.json # ef-tests #361
-  - RETURN_Bounds.json # ef-tests #366
-  - FillStack.json # ef-tests #367
-  - Call1MB1024Calldepth.json # ef-tests #375
-  - Call20KbytesContract50_1.json # ef-tests #375
-  - Call20KbytesContract50_2.json # ef-tests #375
-  - Call20KbytesContract50_3.json # ef-tests #375
-  - Return50000.json # ef-tests #375
-  - Return50000_2.json # ef-tests #375
-  - Create1000Shnghai.json # ef-tests #376
-=======
   vmArithmeticTest:
     - mulmod.json # kakarot #695
     - divByZero.json # kakarot #695
@@ -694,6 +372,14 @@
     - NonZeroValue_DELEGATECALL_ToNonNonZeroBalance.json # ef-tests #360
     - NonZeroValue_DELEGATECALL_ToOneStorageKey.json # ef-tests #360
     - NonZeroValue_SUICIDE.json # ef-tests #361
+  stQuadraticComplexityTest:
+    - Call1MB1024Calldepth.json # ef-tests #375
+    - Call20KbytesContract50_1.json # ef-tests #375
+    - Call20KbytesContract50_2.json # ef-tests #375
+    - Call20KbytesContract50_3.json # ef-tests #375
+    - Return50000.json # ef-tests #375
+    - Return50000_2.json # ef-tests #375
+    - Create1000Shnghai.json # ef-tests #376
   stReturnDataTest:
     - returndatacopy_following_too_big_transfer.json # ef-tests #317
     - returndatasize_bug.json # ef-tests #317
@@ -766,7 +452,6 @@
     - TestStoreGasPrices.json # ef-test #139
     - TestContractInteraction.json # ef-test #140
     - RecursiveCreateContractsCreate4Contracts.json # ef-test #141
->>>>>>> b4e7e8ef
 
 # List of file names regex to be skipped
 # The first level corresponds to the directory, the second to the list of file names regex to ignore.
