# List of file names to be skipped
# The first level corresponds to the directory, the second to the list of file names to ignore.
filename:
<<<<<<< HEAD
  - calldatacopy.json # ef-tests #20
  - sha3.json # ef-tests #19
  - exp.json # kakarot #700
  - expPower2.json # kakarot #700
  - expPower256.json # kakarot #700
  - expPower256Of256.json # kakarot #700
  - twoOps.json # kakarot #700
  - addmod.json # kakarot #695
  - mulmod.json # kakarot #695
  - divByZero.json # kakarot #695
  - jumpi.json # kakarot #693
  - jump.json # ef-tests #38
  - jumpToPush.json # ef-tests #61
  - signextend.json # kakarot #677
  - mload.json # ef-tests #31
  - gas.json # ef-tests #36
  - loopExp.json # ef-tests #39
  - loopMul.json # ef-tests #39
  - performanceTester.json # ef-tests #39
  - suicide.json # ef-tests #57
  - blockInfo.json # ef-tests #67
  - envInfo.json # ef-tests #63
  - memCopySelf.json # ef-tests #52
  - bufferSrcOffset.json # ef-tests #51
  - buffer.json # ef-tests #50
  - oog.json # ef-tests #49
  - sloadGasCost.json # ef-tests #78
  - TransactionCreateStopInInitcode.json # ef-tests #108
  - CallRecursiveContract.json # ef-tests #109
  - CallContractToCreateContractWhichWouldCreateContractInInitCode.json # ef-tests #110
  - CallContractToCreateContractOOGBonusGas.json # ef-tests #111
  - OutOfGasPrefundedContractCreation.json # ef-test #112
  - CallContractToCreateContractWhichWouldCreateContractIfCalled.json # ef-test #114
  - CallTheContractToCreateEmptyContract.json # ef-test #115
  - OutOfGasContractCreation.json # ef-test #116
  - CallContractToCreateContractAndCallItOOG.json # ef-test #117
  - TestContractSuicide.json # ef-test #132
  - TestCryptographicFunctions.json # ef-test #133
  - RecursiveCreateContracts.json # ef-test #134
  - ByZero.json #ef-test #135
  - ContractInheritance.json # ef-test #136
  - CallLowLevelCreatesSolidity.json # ef-test #137
  - CreateContractFromMethod.json # ef-test #138
  - TestStoreGasPrices.json # ef-test #139
  - TestContractInteraction.json # ef-test #140
  - RecursiveCreateContractsCreate4Contracts.json # ef-test #141
  - undefinedOpcodeFirstByte.json # ef-tests #121
  - measureGas.json # ef-tests #122
  - badOpcodes.json # ef-tests #123
  - operationDiffGas.json # ef-tests #124
  - invalidDiffPlaces.json # ef-tests #125
  - invalidAddr.json # ef-tests #126
  - CallContractToCreateContractNoCash.json # ef-tests #269
  - push0.json # ef-tests #149
  - push0Gas.json # ef-tests #150
  - coinbaseWarmAccountCallGas.json # ef-tests #153
  - coinbaseWarmAccountCallGasFail.json # ef-tests #154
  - create2InitCodeSizeLimit.json # ef-tests #155
  - createInitCodeSizeLimit.json # ef-tests #156
  - creationTxInitCodeSizeLimit.json # ef-tests #157
  - codesizeInit.json # ef-tests #262
  - codesizeValid.json # ef-tests #263
  - create2CodeSizeLimit.json # ef-tests #264
  - createCodeSizeLimit.json # ef-tests #265
  - Call1024BalanceTooLow.json # ef-tests #161
  - Call1024OOG.json # ef-tests #162
  - Call1024PreCalls.json # ef-tests #163
  - CallcodeLoseGasOOG.json # ef-tests #164
  - callcodeOutput3.json # ef-tests #165
  - CallLoseGasOOG.json # ef-tests #166
  - callOutput3.json # ef-tests #167
  - callOutput3partial.json # ef-tests #168
  - callOutput3partialFail.json # ef-tests #169
  - CallRecursiveBombPreCall.json # ef-tests #170
  - deleagateCallAfterValueTransfer.json # ef-tests #171
  - Delegatecall1024.json # ef-tests #172
  - Delegatecall1024OOG.json # ef-tests #173
  - delegatecallEmptycontract.json # ef-tests #174
  - delegatecallInInitcodeToEmptyContract.json # ef-tests #175
  - delegatecallInInitcodeToExistingContract.json # ef-tests #176
  - delegatecallInInitcodeToExistingContractOOG.json # ef-tests #177
  - delegatecallOOGinCall.json # ef-tests #178
  - delegatecallSenderCheck.json # ef-tests #179
  - delegatecallValueCheck.json # ef-tests #180
  - delegatecodeDynamicCode.json # ef-tests #181
  - delegatecodeDynamicCode2SelfCall.json # ef-tests #182
  - callcallcallcode_001.json # ef-tests #183
  - callcallcallcode_001_OOGE.json # ef-tests #184
  - callcallcallcode_001_OOGMAfter.json # ef-tests #185
  - callcallcallcode_001_OOGMBefore.json # ef-tests #186
  - callcallcallcode_ABCB_RECURSIVE.json # ef-tests #187
  - callcallcodecallcode_011.json # ef-tests #188
  - callcallcodecallcode_011_OOGE.json # ef-tests #189
  - callcallcodecallcode_011_OOGMAfter.json # ef-tests #190
  - callcallcodecallcode_011_OOGMBefore.json # ef-tests #191
  - callcallcodecallcode_ABCB_RECURSIVE.json # ef-tests #192
  - callcallcodecall_010.json # ef-tests #193
  - callcallcodecall_010_OOGE.json # ef-tests #194
  - callcallcodecall_010_OOGMAfter.json # ef-tests #195
  - callcallcodecall_010_OOGMBefore.json # ef-tests #196
  - callcallcodecall_ABCB_RECURSIVE.json # ef-tests #197
  - callcallcode_01.json # ef-tests #198
  - callcallcode_01_OOGE.json # ef-tests #199
  - callcodecallcallcode_101.json # ef-tests #200
  - callcodecallcallcode_101_OOGE.json # ef-tests #201
  - callcodecallcallcode_101_OOGMAfter.json # ef-tests #202
  - callcodecallcallcode_101_OOGMBefore.json # ef-tests #203
  - callcodecallcallcode_ABCB_RECURSIVE.json # ef-tests #204
  - callcodecallcall_100.json # ef-tests #205
  - callcodecallcall_100_OOGE.json # ef-tests #206
  - callcodecallcall_100_OOGMAfter.json # ef-tests #207
  - callcodecallcall_100_OOGMBefore.json # ef-tests #208
  - callcodecallcall_ABCB_RECURSIVE.json # ef-tests #209
  - callcodecallcodecallcode_111.json # ef-tests #210
  - callcodecallcodecallcode_111_OOGE.json # ef-tests #211
  - callcodecallcodecallcode_111_OOGMAfter.json # ef-tests #212
  - callcodecallcodecallcode_111_OOGMBefore.json # ef-tests #213
  - callcodecallcodecallcode_111_SuicideEnd.json # ef-tests #214
  - callcodecallcodecallcode_ABCB_RECURSIVE.json # ef-tests #215
  - callcodecallcodecall_110.json # ef-tests #216
  - callcodecallcodecall_110_OOGE.json # ef-tests #217
  - callcodecallcodecall_110_OOGMAfter.json # ef-tests #218
  - callcodecallcodecall_110_OOGMBefore.json # ef-tests #219
  - callcodecallcodecall_ABCB_RECURSIVE.json # ef-tests #220
  - callcodecallcode_11.json # ef-tests #221
  - callcodecallcode_11_OOGE.json # ef-tests #222
  - callcodecall_10.json # ef-tests #223
  - callcodecall_10_OOGE.json # ef-tests #224
  - callcallcallcode_001_SuicideEnd.json # ef-tests #225
  - callcallcallcode_001_SuicideMiddle.json # ef-tests #226
  - callcallcodecallcode_011_SuicideEnd.json # ef-tests #227
  - callcallcodecallcode_011_SuicideMiddle.json # ef-tests #228
  - callcallcodecall_010_SuicideEnd.json # ef-tests #229
  - callcallcodecall_010_SuicideMiddle.json # ef-tests #230
  - callcallcode_01_SuicideEnd.json # ef-tests #231
  - callcodecallcallcode_101_SuicideEnd.json # ef-tests #232
  - callcodecallcallcode_101_SuicideMiddle.json # ef-tests #233
  - callcodecallcall_100_SuicideEnd.json # ef-tests #234
  - callcodecallcall_100_SuicideMiddle.json # ef-tests #235
  - callcodecallcodecall_110_SuicideEnd.json # ef-tests #236
  - callcodecall_10_SuicideEnd.json # ef-tests #237
  - callcallcall_000.json # ef-tests #238
  - callcallcall_000_OOGE.json # ef-tests #239
  - callcallcall_000_OOGMAfter.json # ef-tests #240
  - callcallcall_000_OOGMBefore.json # ef-tests #241
  - callcallcall_000_SuicideEnd.json # ef-tests #242
  - callcallcall_000_SuicideMiddle.json # ef-tests #243
  - callcallcall_ABCB_RECURSIVE.json # ef-tests #244
  - callcall_00.json # ef-tests #245
  - callcall_00_OOGE.json # ef-tests #246
  - callcall_00_OOGE_valueTransfer.json # ef-tests #247
  - callcall_00_SuicideEnd.json # ef-tests #248
  - callcodeDynamicCode.json # ef-tests #249
  - callcodeEmptycontract.json # ef-tests #250
  - callcodeInInitcodeToEmptyContract.json # ef-tests #251
  - callcodeInInitcodeToExisContractWithVTransferNEMoney.json # ef-tests #252
  - callcodeInInitcodeToExistingContract.json # ef-tests #253
  - callcodeInInitcodeToExistingContractWithValueTransfer.json # ef-tests #254
  - callcode_checkPC.json # ef-tests #255
  - callcodeDynamicCode2SelfCall.json # ef-tests #256
  - extCodeHashCreatedAndDeletedAccountCall.json # ef-tests #270
  - extCodeHashDeletedAccount3.json # ef-tests #271
  - extCodeHashSubcallSuicide.json # ef-tests #272
  - extCodeHashInInitCode.json # ef-tests #273
  - extCodeHashDeletedAccount.json # ef-tests #274
  - extCodeHashDeletedAccount2.json # ef-tests #275
  - extCodeCopyBounds.json # ef-tests #276
  - createEmptyThenExtcodehash.json # ef-tests #277
  - extcodehashEmpty.json # ef-tests #278
  - extCodeHashDeletedAccount4.json # ef-tests #279
  - extCodeHashCreatedAndDeletedAccountRecheckInOuterCall.json # ef-tests #280
  - extCodeHashCreatedAndDeletedAccountStaticCall.json # ef-tests #281
  - extCodeHashMaxCodeSize.json # ef-tests #282
  - extCodeHashCreatedAndDeletedAccount.json # ef-tests
  - extCodeHashChangedAccount.json # ef-tests #284
  - callToSuicideThenExtcodehash.json # ef-tests #285
  - codeCopyZero.json # ef-tests #286
  - extCodeHashDeletedAccount1.json # ef-tests #287
  - callToNonExistent.json # ef-tests #288
  - extCodeHashSelfInInit.json # ef-tests #289
  - extCodeHashSubcallOOG.json # ef-tests #290
  - dynamicAccountOverwriteEmpty.json # ef-tests #291
  - ContractCreationSpam.json # ef-tests #296
  - CrashingTransaction.json # ef-tests #297
  - chainId.json # ef-tests #299
  - CallAskMoreGasOnDepth2ThenTransactionHas.json # ef-tests #303
  - CallGoesOOGOnSecondLevel.json # ef-tests #304
  - CreateAndGasInsideCreate.json # ef-tests #305
  - DelegateCallOnEIP.json # ef-tests #306
  - NewGasPriceForCodes.json # ef-tests #307
  - SuicideToExistingContract.json # ef-tests #308
  - SuicideToNotExistingContract.json # ef-tests #309
  - Transaction64Rule_d64e0.json # ef-tests #310
  - Transaction64Rule_d64m1.json # ef-tests #311
  - Transaction64Rule_d64p1.json # ef-tests #312
  - Transaction64Rule_integerBoundaries.json # ef-tests #313
  - returndatacopy_following_too_big_transfer.json # ef-tests 317
  - returndatasize_bug.json # ef-tests 317
  - returndatasize_initial_zero_read.json # ef-tests 317
  - returndatasize_following_successful_create.json # ef-tests 317
  - returndatacopy_following_revert_in_create.json # ef-tests 317
  - returndatacopy_following_failing_call.json # ef-tests 317
  - returndatacopy_following_revert.json # ef-tests 318
  - subcallReturnMoreThenExpected.json # ef-tests 318
  - returndatacopy_afterFailing_create.json # ef-tests 317
  - returndatacopy_following_successful_create.json # ef-tests 317
  - returndatacopy_after_failing_staticcall.json # ef-tests 318
  - create_callprecompile_returndatasize.json # ef-tests 317
  - returndatacopy_overrun.json # ef-tests 317
  - call_then_call_value_fail_then_returndatasize.json # ef-tests 317
  - call_then_create_successful_then_returndatasize.json # ef-tests 317
  - returndatasize_after_successful_delegatecall.json # ef-tests 318
  - returndatacopy_following_create.json # ef-tests 317
  - revertRetDataSize.json # ef-tests 320
  - tooLongReturnDataCopy.json # ef-tests 319
  - returndatacopy_initial_big_sum.json # ef-tests 317
  - call_ecrec_success_empty_then_returndatasize.json # ef-tests 317
  - returndatacopy_initial.json # ef-tests 317
  - returndatacopy_following_call.json # ef-tests 318
  - returndatacopy_after_successful_callcode.json
  - modexp_modsize0_returndatasize.json # ef-tests 318
  - returndatacopy_initial_256.json # ef-tests 318
  - returndatacopy_0_0_following_successful_create.json # ef-tests 317
  - clearReturnBuffer.json # ef-tests 317
  - call_outsize_then_create_successful_then_returndatasize.json # ef-tests 317
  - returndatasize_after_successful_callcode.json # ef-tests 318
  - returndatacopy_after_failing_delegatecall.json # ef-tests 317
  - returndatasize_after_successful_staticcall.json # ef-tests 318
  - returndatasize_initial.json # ef-tests 317
  - returndatacopy_after_successful_delegatecall.json # ef-tests 318
  - "RevertOpcodeMultipleSubCalls.json" # - ef-tests 322
  - "RevertPrefoundCall.json" # - ef-tests 322
  - "LoopCallsDepthThenRevert.json" # - ef-tests 322
  - "stateRevert.json" # - ef-tests 322
  - "RevertDepthCreateOOG.json" # - ef-tests 322
  - "costRevert.json" # - ef-tests 322
  - "LoopDelegateCallsDepthThenRevert.json" # - ef-tests 322
  - "RevertOpcodeInCallsOnNonEmptyReturnData.json" # - ef-tests 322
  - "RevertOpcodeCalls.json" # - ef-tests 322
  - "LoopCallsThenRevert.json" # - ef-tests 322
  - "TouchToEmptyAccountRevert2.json" # - ef-tests 322
  - "TouchToEmptyAccountRevert3.json" # - ef-tests 322
  - "RevertDepthCreateAddressCollision.json" # - ef-tests 322
  - "RevertPrecompiledTouchExactOOG.json" # - ef-tests 323
  - "RevertPrefound.json" # - ef-tests 323
  - "RevertPrefoundEmpty.json" # - ef-tests 323
  - "RevertOpcodeCreate.json" # - ef-tests 323
  - "RevertOnEmptyStack.json" # - ef-tests 323
  - "RevertInCreateInInit.json" # - ef-tests 323
  - "RevertPrefoundEmptyCall.json" # - ef-tests 323
  - "LoopCallsDepthThenRevert2.json" # - ef-tests 324
  - "LoopCallsDepthThenRevert3.json" # - ef-tests 324
  - "RevertRemoteSubCallStorageOOG.json" # - ef-tests 324
  - gasCostMemSeg.json # ef-tests #343
  - RawCreateGas.json # ef-tests #343
  - RawCreateGasMemory.json # ef-tests #343
  - RawCreateGasValueTransfer.json # ef-tests #343
  - RawCreateGasValueTransferMemory.json # ef-tests #343
  - eip2929-ff.json # ef-tests #344
  - eip2929.json # ef-tests #344
  - gasCostMemory.json # ef-tests #344
  - RawBalanceGas.json # ef-tests #344
  - RawCallCodeGas.json # ef-tests #344
  - RawCallCodeGasAsk.json # ef-tests #344
  - RawCallCodeGasMemory.json # ef-tests #344
  - RawCallCodeGasMemoryAsk.json # ef-tests #344
  - RawCallCodeGasValueTransfer.json # ef-tests #344
  - RawCallCodeGasValueTransferAsk.json # ef-tests #344
  - RawCallCodeGasValueTransferMemory.json # ef-tests #344
  - RawCallCodeGasValueTransferMemoryAsk.json # ef-tests #344
  - RawCallGas.json # ef-tests #344
  - RawCallGasAsk.json # ef-tests #344
  - RawCallGasValueTransfer.json # ef-tests #344
  - RawCallGasValueTransferAsk.json # ef-tests #344
  - RawCallGasValueTransferMemory.json # ef-tests #344
  - RawCallGasValueTransferMemoryAsk.json # ef-tests #344
  - RawCallMemoryGas.json # ef-tests #344
  - RawCallMemoryGasAsk.json # ef-tests #344
  - RawCreateFailGasValueTransfer.json # ef-tests #344
  - RawCreateFailGasValueTransfer2.json # ef-tests #344
  - RawDelegateCallGas.json # ef-tests #344
  - RawDelegateCallGasAsk.json # ef-tests #344
  - RawDelegateCallGasMemory.json # ef-tests #344
  - RawDelegateCallGasMemoryAsk.json # ef-tests #344
  - RawExtCodeCopyGas.json # ef-tests #344
  - RawExtCodeCopyMemoryGas.json # ef-tests #344
  - RawExtCodeSizeGas.json # ef-tests #344
  - contractCreationOOGdontLeaveEmptyContractViaTransaction.json # ef-tests #353
  - createContractViaContract.json # ef-tests #354
  - createContractViaContractOOGInitCode.json # ef-tests #354
  - createContractViaTransactionCost53000.json # ef-tests #354
  - CallAndCallcodeConsumeMoreGasThenTransactionHasWithMemExpandingCalls.json # ef-tests #356
  - CallAskMoreGasOnDepth2ThenTransactionHasWithMemExpandingCalls.json # ef-tests #356
  - CallGoesOOGOnSecondLevelWithMemExpandingCalls.json # ef-tests #356
  - DelegateCallOnEIPWithMemExpandingCalls.json # ef-tests #356
  - ExecuteCallThatAskMoreGasThenTransactionHasWithMemExpandingCalls.json # ef-tests #356
  - NewGasPriceForCodesWithMemExpandingCalls.json # ef-tests #356
  - CreateAndGasInsideCreateWithMemExpandingCalls.json # ef-tests #357
  - NonZeroValue_CALL.json # ef-tests #360
  - NonZeroValue_CALLCODE.json # ef-tests #360
  - NonZeroValue_CALLCODE_ToEmpty.json # ef-tests #360
  - NonZeroValue_CALLCODE_ToNonNonZeroBalance.json # ef-tests #360
  - NonZeroValue_CALLCODE_ToOneStorageKey.json # ef-tests #360
  - NonZeroValue_CALL_ToEmpty.json # ef-tests #360
  - NonZeroValue_CALL_ToNonNonZeroBalance.json # ef-tests #360
  - NonZeroValue_CALL_ToOneStorageKey.json # ef-tests #360
  - NonZeroValue_DELEGATECALL.json # ef-tests #360
  - NonZeroValue_DELEGATECALL_ToEmpty.json # ef-tests #360
  - NonZeroValue_DELEGATECALL_ToNonNonZeroBalance.json # ef-tests #360
  - NonZeroValue_DELEGATECALL_ToOneStorageKey.json # ef-tests #360
  - NonZeroValue_SUICIDE.json # ef-tests #361
  - RETURN_Bounds.json # ef-tests #366
  - FillStack.json # ef-tests #367
  - createNonConst.json # ef-tests #368
  - mulmodNonConst.json # ef-tests #368
  - suicideNonConst.json # ef-tests #370
  - callNonConst.json # ef-tests #371
=======
  vmArithmeticTest:
    - mulmod.json # kakarot #695
    - divByZero.json # kakarot #695
    - twoOps.json # kakarot #700
    - signextend.json # kakarot #677
    - expPower2.json # kakarot #700
    - expPower256.json # kakarot #700
    - expPower256Of256.json # kakarot #700
    - exp.json # kakarot #700
    - addmod.json # kakarot #695
  vmIOandFlowOperations:
    - mload.json # ef-tests #31
    - gas.json # ef-tests #36
    - jumpi.json # kakarot #693
    - jump.json # ef-tests #38
    - jumpToPush.json # ef-tests #61
  vmPerformance:
    - performanceTester.json # ef-tests #39
    - loopExp.json # ef-tests #39
    - loopMul.json # ef-tests #39
  vmTests:
    - sha3.json # ef-tests #19
    - calldatacopy.json # ef-tests #20
    - suicide.json # ef-tests #57
    - envInfo.json # ef-tests #63
    - blockInfo.json # ef-tests #67
  stEIP3855-push0:
    - push0.json # ef-tests #149
    - push0Gas.json # ef-tests #150
  stEIP3651-warmcoinbase:
    - coinbaseWarmAccountCallGas.json # ef-tests #153
    - coinbaseWarmAccountCallGasFail.json # ef-tests #154
  stEIP3860-limitmeterinitcode:
    - create2InitCodeSizeLimit.json # ef-tests #155
    - createInitCodeSizeLimit.json # ef-tests #156
    - creationTxInitCodeSizeLimit.json # ef-tests #157
  stAttackTest:
    - ContractCreationSpam.json # ef-tests #296
    - CrashingTransaction.json # ef-tests #297
  stBadOpcode:
    - undefinedOpcodeFirstByte.json # ef-tests #121
    - measureGas.json # ef-tests #122
    - badOpcodes.json # ef-tests #123
    - operationDiffGas.json # ef-tests #124
    - invalidDiffPlaces.json # ef-tests #125
    - invalidAddr.json # ef-tests #126
  stCallCodes:
    - callcallcall_000.json # ef-tests #327
    - callcallcall_000_OOGE.json # ef-tests #327
    - callcallcall_000_OOGMAfter.json # ef-tests #327
    - callcallcall_000_OOGMBefore.json # ef-tests #327
    - callcallcall_000_SuicideEnd.json # ef-tests #327
    - callcallcall_000_SuicideMiddle.json # ef-tests #327
    - callcallcall_ABCB_RECURSIVE.json # ef-tests #327
    - callcall_00.json # ef-tests #327
    - callcall_00_OOGE.json # ef-tests #327
    - callcall_00_OOGE_valueTransfer.json # ef-tests #327
    - callcall_00_SuicideEnd.json # ef-tests #327
    - callcodeDynamicCode.json # ef-tests #328
    - callcodeEmptycontract.json # ef-tests #327
    - callcallcallcode_001_OOGE.json # ef-tests #327
    - callcallcallcode_001_OOGMAfter.json # ef-tests #327
    - callcallcallcode_001_OOGMBefore.json # ef-tests #327
    - callcallcallcode_001_SuicideEnd.json # ef-tests #327
    - callcallcallcode_001_SuicideMiddle.json # ef-tests #327
    - callcallcallcode_ABCB_RECURSIVE.json # ef-tests #327
    - callcallcodecallcode_011.json # ef-tests #327
    - callcallcodecallcode_011_OOGE.json # ef-tests #327
    - callcallcodecallcode_011_OOGMAfter.json # ef-tests #327
    - callcallcodecallcode_011_OOGMBefore.json # ef-tests #327
    - callcallcodecallcode_011_SuicideEnd.json # ef-tests #327
    - callcallcodecallcode_011_SuicideMiddle.json # ef-tests #327
    - callcallcodecallcode_ABCB_RECURSIVE.json # ef-tests #327
    - callcallcodecall_010.json # ef-tests #327
    - callcallcodecall_010_OOGE.json # ef-tests #327
    - callcallcodecall_010_OOGMAfter.json # ef-tests #327
    - callcallcodecall_010_OOGMBefore.json # ef-tests #327
    - callcallcodecall_010_SuicideEnd.json # ef-tests #327
    - callcallcodecall_010_SuicideMiddle.json # ef-tests #327
    - callcallcodecall_ABCB_RECURSIVE.json # ef-tests #327
    - callcallcode_01.json # ef-tests #327
    - callcallcode_01_OOGE.json # ef-tests #327
    - callcallcode_01_SuicideEnd.json # ef-tests #327
    - callcodecallcallcode_101.json # ef-tests #327
    - callcodecallcallcode_101_OOGE.json # ef-tests #327
    - callcodecallcallcode_101_OOGMAfter.json # ef-tests #327
    - callcodecallcallcode_101_OOGMBefore.json # ef-tests #327
    - callcodecallcallcode_101_SuicideEnd.json # ef-tests #327
    - callcodecallcallcode_101_SuicideMiddle.json # ef-tests #327
    - callcodecallcallcode_ABCB_RECURSIVE.json # ef-tests #327
    - callcodecallcall_100.json # ef-tests #327
    - callcodecallcall_100_OOGE.json # ef-tests #327
    - callcodecallcall_100_OOGMAfter.json # ef-tests #327
    - callcodecallcall_100_OOGMBefore.json # ef-tests #327
    - callcodecallcall_100_SuicideEnd.json # ef-tests #327
    - callcodecallcall_100_SuicideMiddle.json # ef-tests #327
    - callcodecallcall_ABCB_RECURSIVE.json # ef-tests #327
    - callcodecallcodecallcode_111.json # ef-tests #327
    - callcodecallcodecallcode_111_OOGE.json # ef-tests #327
    - callcodecallcodecallcode_111_OOGMAfter.json # ef-tests #327
    - callcodecallcodecallcode_111_OOGMBefore.json # ef-tests #327
    - callcodecallcodecallcode_ABCB_RECURSIVE.json # ef-tests #327
    - callcodecallcodecall_110.json # ef-tests #327
    - callcodecallcodecall_110_OOGE.json # ef-tests #327
    - callcodecallcodecall_110_OOGMAfter.json # ef-tests #327
    - callcodecallcodecall_110_OOGMBefore.json # ef-tests #327
    - callcodecallcodecall_110_SuicideEnd.json # ef-tests #327
    - callcodecallcodecall_ABCB_RECURSIVE.json # ef-tests #327
    - callcodecallcode_11.json # ef-tests #327
    - callcodecallcode_11_OOGE.json # ef-tests #327
    - callcodecall_10.json # ef-tests #327
    - callcodecall_10_OOGE.json # ef-tests #327
    - callcodecall_10_SuicideEnd.json # ef-tests #327
    - callcallcallcode_001.json # ef-tests #327
    - callcodeInInitcodeToEmptyContract.json # ef-tests #328
    - callcodeInInitcodeToExisContractWithVTransferNEMoney.json # ef-tests #328
    - callcodeInInitcodeToExistingContract.json # ef-tests #328
    - callcodeInInitcodeToExistingContractWithValueTransfer.json # ef-tests #328
    - callcode_checkPC.json # ef-tests #327
    - callcodeDynamicCode2SelfCall.json # ef-tests #329
  stCallDelegateCodesCallCodeHomestead:
    - callcallcallcode_001.json # ef-tests #330
    - callcallcallcode_001_OOGE.json # ef-tests #330
    - callcallcallcode_001_OOGMAfter.json # ef-tests #330
    - callcallcallcode_001_OOGMBefore.json # ef-tests #330
    - callcallcallcode_ABCB_RECURSIVE.json # ef-tests #330
    - callcallcodecallcode_011.json # ef-tests #330
    - callcallcodecallcode_011_OOGE.json # ef-tests #330
    - callcallcodecallcode_011_OOGMAfter.json # ef-tests #330
    - callcallcodecallcode_011_OOGMBefore.json # ef-tests #330
    - callcallcodecallcode_ABCB_RECURSIVE.json # ef-tests #330
    - callcallcodecall_010.json # ef-tests #330
    - callcallcodecall_010_OOGE.json # ef-tests #330
    - callcallcodecall_010_OOGMAfter.json # ef-tests #330
    - callcallcodecall_010_OOGMBefore.json # ef-tests #330
    - callcallcodecall_ABCB_RECURSIVE.json # ef-tests #330
    - callcallcode_01.json # ef-tests #330
    - callcallcode_01_OOGE.json # ef-tests #330
    - callcodecallcallcode_101.json # ef-tests #330
    - callcodecallcallcode_101_OOGE.json # ef-tests #330
    - callcodecallcallcode_101_OOGMAfter.json # ef-tests #330
    - callcodecallcallcode_101_OOGMBefore.json # ef-tests #330
    - callcodecallcallcode_ABCB_RECURSIVE.json # ef-tests #330
    - callcodecallcall_100.json # ef-tests #330
    - callcodecallcall_100_OOGE.json # ef-tests #330
    - callcodecallcall_100_OOGMAfter.json # ef-tests #330
    - callcodecallcall_100_OOGMBefore.json # ef-tests #330
    - callcodecallcall_ABCB_RECURSIVE.json # ef-tests #330
    - callcodecallcodecallcode_111.json # ef-tests #330
    - callcodecallcodecallcode_111_OOGE.json # ef-tests #330
    - callcodecallcodecallcode_111_OOGMAfter.json # ef-tests #330
    - callcodecallcodecallcode_111_OOGMBefore.json # ef-tests #330
    - callcodecallcodecallcode_111_SuicideEnd.json # ef-tests #330
    - callcodecallcodecallcode_ABCB_RECURSIVE.json # ef-tests #330
    - callcodecallcodecall_110.json # ef-tests #330
    - callcodecallcodecall_110_OOGE.json # ef-tests #330
    - callcodecallcodecall_110_OOGMAfter.json # ef-tests #330
    - callcodecallcodecall_110_OOGMBefore.json # ef-tests #330
    - callcodecallcodecall_ABCB_RECURSIVE.json # ef-tests #330
    - callcodecallcode_11.json # ef-tests #330
    - callcodecallcode_11_OOGE.json # ef-tests #330
    - callcodecall_10.json # ef-tests #330
    - callcodecall_10_OOGE.json # ef-tests #330
  stCallDelegateCodesHomestead:
    - callcallcallcode_001_SuicideEnd.json # ef-tests #331
    - callcallcallcode_001_SuicideMiddle.json # ef-tests #331
    - callcallcodecallcode_011_SuicideEnd.json # ef-tests #331
    - callcallcodecallcode_011_SuicideMiddle.json # ef-tests #331
    - callcallcodecall_010_SuicideEnd.json # ef-tests #331
    - callcallcodecall_010_SuicideMiddle.json # ef-tests #331
    - callcallcode_01_SuicideEnd.json # ef-tests #331
    - callcodecallcallcode_101_SuicideEnd.json # ef-tests #331
    - callcodecallcallcode_101_SuicideMiddle.json # ef-tests #331
    - callcodecallcall_100_SuicideEnd.json # ef-tests #331
    - callcodecallcall_100_SuicideMiddle.json # ef-tests #331
    - callcodecallcodecall_110_SuicideEnd.json # ef-tests #331
    - callcodecall_10_SuicideEnd.json # ef-tests #331
    - callcallcallcode_001.json # ef-tests #331
    - callcallcallcode_001_OOGE.json # ef-tests #331
    - callcallcallcode_001_OOGMAfter.json # ef-tests #331
    - callcallcallcode_001_OOGMBefore.json # ef-tests #331
    - callcallcallcode_ABCB_RECURSIVE.json # ef-tests #331
    - callcallcodecallcode_011.json # ef-tests #331
    - callcallcodecallcode_011_OOGE.json # ef-tests #331
    - callcallcodecallcode_011_OOGMAfter.json # ef-tests #331
    - callcallcodecallcode_011_OOGMBefore.json # ef-tests #331
    - callcallcodecallcode_ABCB_RECURSIVE.json # ef-tests #331
    - callcallcodecall_010.json # ef-tests #331
    - callcallcodecall_010_OOGE.json # ef-tests #331
    - callcallcodecall_010_OOGMAfter.json # ef-tests #331
    - callcallcodecall_010_OOGMBefore.json # ef-tests #331
    - callcallcodecall_ABCB_RECURSIVE.json # ef-tests #331
    - callcallcode_01.json # ef-tests #331
    - callcallcode_01_OOGE.json # ef-tests #331
    - callcodecallcallcode_101.json # ef-tests #331
    - callcodecallcallcode_101_OOGE.json # ef-tests #331
    - callcodecallcallcode_101_OOGMAfter.json # ef-tests #331
    - callcodecallcallcode_101_OOGMBefore.json # ef-tests #331
    - callcodecallcallcode_ABCB_RECURSIVE.json # ef-tests #331
    - callcodecallcall_100.json # ef-tests #331
    - callcodecallcall_100_OOGE.json # ef-tests #331
    - callcodecallcall_100_OOGMAfter.json # ef-tests #331
    - callcodecallcall_100_OOGMBefore.json # ef-tests #331
    - callcodecallcall_ABCB_RECURSIVE.json # ef-tests #331
    - callcodecallcodecallcode_111.json # ef-tests #331
    - callcodecallcodecallcode_111_OOGE.json # ef-tests #331
    - callcodecallcodecallcode_111_OOGMAfter.json # ef-tests #331
    - callcodecallcodecallcode_111_OOGMBefore.json # ef-tests #331
    - callcodecallcodecallcode_ABCB_RECURSIVE.json # ef-tests #331
    - callcodecallcodecall_110.json # ef-tests #331
    - callcodecallcodecall_110_OOGE.json # ef-tests #331
    - callcodecallcodecall_110_OOGMAfter.json # ef-tests #331
    - callcodecallcodecall_110_OOGMBefore.json # ef-tests #331
    - callcodecallcodecall_ABCB_RECURSIVE.json # ef-tests #331
    - callcodecallcode_11.json # ef-tests #331
    - callcodecallcode_11_OOGE.json # ef-tests #331
    - callcodecall_10.json # ef-tests #331
    - callcodecall_10_OOGE.json # ef-tests #331
  stChainId:
    - chainId.json # ef-tests #299
  stCodeSizeLimit:
    - codesizeInit.json # ef-tests #262
    - codesizeValid.json # ef-tests #263
    - create2CodeSizeLimit.json # ef-tests #264
    - createCodeSizeLimit.json # ef-tests #265
  stDelegatecallTestHomestead:
    - Call1024BalanceTooLow.json # ef-tests #332
    - Call1024OOG.json # ef-tests #332
    - Call1024PreCalls.json # ef-tests #332
    - CallcodeLoseGasOOG.json # ef-tests #332
    - callcodeOutput3.json # ef-tests #332
    - CallLoseGasOOG.json # ef-tests #332
    - callOutput3.json # ef-tests #332
    - callOutput3partial.json # ef-tests #332
    - callOutput3partialFail.json # ef-tests #332
    - CallRecursiveBombPreCall.json # ef-tests #332
    - deleagateCallAfterValueTransfer.json # ef-tests #332
    - Delegatecall1024.json # ef-tests #332
    - Delegatecall1024OOG.json # ef-tests #332
    - delegatecallEmptycontract.json # ef-tests #332
    - delegatecallOOGinCall.json # ef-tests #332
    - delegatecallSenderCheck.json # ef-tests #332
    - delegatecallValueCheck.json # ef-tests #332
    - delegatecallInInitcodeToEmptyContract.json # ef-tests #333
    - delegatecallInInitcodeToExistingContract.json # ef-tests #333
    - delegatecallInInitcodeToExistingContractOOG.json # ef-tests #333
    - delegatecodeDynamicCode.json # ef-tests #333
    - delegatecodeDynamicCode2SelfCall.json # ef-tests #333
  stEIP150Specific:
    - CallAskMoreGasOnDepth2ThenTransactionHas.json # ef-tests #303
    - CallGoesOOGOnSecondLevel.json # ef-tests #304
    - CreateAndGasInsideCreate.json # ef-tests #305
    - DelegateCallOnEIP.json # ef-tests #306
    - NewGasPriceForCodes.json # ef-tests #307
    - SuicideToExistingContract.json # ef-tests #308
    - SuicideToNotExistingContract.json # ef-tests #309
    - Transaction64Rule_d64e0.json # ef-tests #310
    - Transaction64Rule_d64m1.json # ef-tests #311
    - Transaction64Rule_d64p1.json # ef-tests #312
    - Transaction64Rule_integerBoundaries.json # ef-tests #313
  stEIP150singleCodeGasPrices:
    - gasCostMemSeg.json # ef-tests #343
    - RawCreateGas.json # ef-tests #343
    - RawCreateGasMemory.json # ef-tests #343
    - RawCreateGasValueTransfer.json # ef-tests #343
    - RawCreateGasValueTransferMemory.json # ef-tests #343
    - eip2929-ff.json # ef-tests #344
    - eip2929.json # ef-tests #344
    - gasCostMemory.json # ef-tests #344
    - RawBalanceGas.json # ef-tests #344
    - RawCallCodeGas.json # ef-tests #344
    - RawCallCodeGasAsk.json # ef-tests #344
    - RawCallCodeGasMemory.json # ef-tests #344
    - RawCallCodeGasMemoryAsk.json # ef-tests #344
    - RawCallCodeGasValueTransfer.json # ef-tests #344
    - RawCallCodeGasValueTransferAsk.json # ef-tests #344
    - RawCallCodeGasValueTransferMemory.json # ef-tests #344
    - RawCallCodeGasValueTransferMemoryAsk.json # ef-tests #344
    - RawCallGas.json # ef-tests #344
    - RawCallGasAsk.json # ef-tests #344
    - RawCallGasValueTransfer.json # ef-tests #344
    - RawCallGasValueTransferAsk.json # ef-tests #344
    - RawCallGasValueTransferMemory.json # ef-tests #344
    - RawCallGasValueTransferMemoryAsk.json # ef-tests #344
    - RawCallMemoryGas.json # ef-tests #344
    - RawCallMemoryGasAsk.json # ef-tests #344
    - RawCreateFailGasValueTransfer.json # ef-tests #344
    - RawCreateFailGasValueTransfer2.json # ef-tests #344
    - RawDelegateCallGas.json # ef-tests #344
    - RawDelegateCallGasAsk.json # ef-tests #344
    - RawDelegateCallGasMemory.json # ef-tests #344
    - RawDelegateCallGasMemoryAsk.json # ef-tests #344
    - RawExtCodeCopyGas.json # ef-tests #344
    - RawExtCodeCopyMemoryGas.json # ef-tests #344
    - RawExtCodeSizeGas.json # ef-tests #344
  stEIP158Specific:
    - CALL_OneVCallSuicide.json # ef-tests #350
    - CALL_ZeroVCallSuicide.json # ef-tests #350
    - EXP_Empty.json # ef-tests #350
    - EXTCODESIZE_toEpmty.json # ef-tests #350
    - EXTCODESIZE_toNonExistent.json # ef-tests #350
    - vitalikTransactionTest.json # ef-tests #351
  stExtCodeHash:
    - extCodeHashCreatedAndDeletedAccountCall.json # ef-tests #270
    - extCodeHashDeletedAccount3.json # ef-tests #271
    - extCodeHashSubcallSuicide.json # ef-tests #272
    - extCodeHashInInitCode.json # ef-tests #273
    - extCodeHashDeletedAccount.json # ef-tests #274
    - extCodeHashDeletedAccount2.json # ef-tests #275
    - extCodeCopyBounds.json # ef-tests #276
    - createEmptyThenExtcodehash.json # ef-tests #277
    - extcodehashEmpty.json # ef-tests #278
    - extCodeHashDeletedAccount4.json # ef-tests #279
    - extCodeHashCreatedAndDeletedAccountRecheckInOuterCall.json # ef-tests #280
    - extCodeHashCreatedAndDeletedAccountStaticCall.json # ef-tests #281
    - extCodeHashMaxCodeSize.json # ef-tests #282
    - extCodeHashCreatedAndDeletedAccount.json # ef-tests
    - extCodeHashChangedAccount.json # ef-tests #284
    - callToSuicideThenExtcodehash.json # ef-tests #285
    - codeCopyZero.json # ef-tests #286
    - extCodeHashDeletedAccount1.json # ef-tests #287
    - callToNonExistent.json # ef-tests #288
    - extCodeHashSelfInInit.json # ef-tests #289
    - extCodeHashSubcallOOG.json # ef-tests #290
    - dynamicAccountOverwriteEmpty.json # ef-tests #291
  stHomesteadSpecific:
    - contractCreationOOGdontLeaveEmptyContractViaTransaction.json # ef-tests #353
    - createContractViaContract.json # ef-tests #354
    - createContractViaContractOOGInitCode.json # ef-tests #354
    - createContractViaTransactionCost53000.json # ef-tests #354
  stInitCodeTest:
    - TransactionCreateStopInInitcode.json # ef-tests #108
    - CallRecursiveContract.json # ef-tests #109
    - CallContractToCreateContractWhichWouldCreateContractInInitCode.json # ef-tests #110
    - CallContractToCreateContractOOGBonusGas.json # ef-tests #111
    - OutOfGasPrefundedContractCreation.json # ef-test #112
    - CallContractToCreateContractWhichWouldCreateContractIfCalled.json # ef-test #114
    - CallTheContractToCreateEmptyContract.json # ef-test #115
    - OutOfGasContractCreation.json # ef-test #116
    - CallContractToCreateContractAndCallItOOG.json # ef-test #117
    - CallContractToCreateContractNoCash.json # ef-tests #269
  stMemExpandingEIP150Calls:
    - CallAndCallcodeConsumeMoreGasThenTransactionHasWithMemExpandingCalls.json # ef-tests #356
    - CallAskMoreGasOnDepth2ThenTransactionHasWithMemExpandingCalls.json # ef-tests #356
    - CallGoesOOGOnSecondLevelWithMemExpandingCalls.json # ef-tests #356
    - DelegateCallOnEIPWithMemExpandingCalls.json # ef-tests #356
    - ExecuteCallThatAskMoreGasThenTransactionHasWithMemExpandingCalls.json # ef-tests #356
    - NewGasPriceForCodesWithMemExpandingCalls.json # ef-tests #356
    - CreateAndGasInsideCreateWithMemExpandingCalls.json # ef-tests #357
  stMemoryStressTest:
    - RETURN_Bounds.json # ef-tests #366
    - FillStack.json # ef-tests #367
  stMemoryTest:
    - oog.json # ef-tests #49
    - buffer.json # ef-tests #50
    - bufferSrcOffset.json # ef-tests #51
    - memCopySelf.json # ef-tests #52
  stNonZeroCallsTest:
    - NonZeroValue_CALL.json # ef-tests #360
    - NonZeroValue_CALLCODE.json # ef-tests #360
    - NonZeroValue_CALLCODE_ToEmpty.json # ef-tests #360
    - NonZeroValue_CALLCODE_ToNonNonZeroBalance.json # ef-tests #360
    - NonZeroValue_CALLCODE_ToOneStorageKey.json # ef-tests #360
    - NonZeroValue_CALL_ToEmpty.json # ef-tests #360
    - NonZeroValue_CALL_ToNonNonZeroBalance.json # ef-tests #360
    - NonZeroValue_CALL_ToOneStorageKey.json # ef-tests #360
    - NonZeroValue_DELEGATECALL.json # ef-tests #360
    - NonZeroValue_DELEGATECALL_ToEmpty.json # ef-tests #360
    - NonZeroValue_DELEGATECALL_ToNonNonZeroBalance.json # ef-tests #360
    - NonZeroValue_DELEGATECALL_ToOneStorageKey.json # ef-tests #360
    - NonZeroValue_SUICIDE.json # ef-tests #361
  stReturnDataTest:
    - returndatacopy_following_too_big_transfer.json # ef-tests #317
    - returndatasize_bug.json # ef-tests #317
    - returndatasize_initial_zero_read.json # ef-tests #317
    - returndatasize_following_successful_create.json # ef-tests #317
    - returndatacopy_following_revert_in_create.json # ef-tests #317
    - returndatacopy_following_failing_call.json # ef-tests #317
    - returndatacopy_afterFailing_create.json # ef-tests #317
    - returndatacopy_following_successful_create.json # ef-tests #317
    - create_callprecompile_returndatasize.json # ef-tests #317
    - returndatacopy_overrun.json # ef-tests #317
    - call_then_call_value_fail_then_returndatasize.json # ef-tests #317
    - call_then_create_successful_then_returndatasize.json # ef-tests #317
    - returndatacopy_following_create.json # ef-tests #317
    - returndatacopy_initial_big_sum.json # ef-tests #317
    - call_ecrec_success_empty_then_returndatasize.json # ef-tests #317
    - returndatacopy_initial.json # ef-tests #317
    - returndatacopy_0_0_following_successful_create.json # ef-tests #317
    - clearReturnBuffer.json # ef-tests #317
    - call_outsize_then_create_successful_then_returndatasize.json # ef-tests #317
    - returndatacopy_after_failing_delegatecall.json # ef-tests #317
    - returndatasize_initial.json # ef-tests #317
    - returndatacopy_following_revert.json # ef-tests #318
    - subcallReturnMoreThenExpected.json # ef-tests #318
    - returndatacopy_after_failing_staticcall.json # ef-tests #318
    - returndatasize_after_successful_delegatecall.json # ef-tests #318
    - returndatacopy_following_call.json # ef-tests #318
    - returndatacopy_after_successful_callcode.json # ef-tests #318
    - modexp_modsize0_returndatasize.json # ef-tests #318
    - returndatacopy_initial_256.json # ef-tests #318
    - returndatasize_after_successful_callcode.json # ef-tests #318
    - returndatasize_after_successful_staticcall.json # ef-tests #318
    - returndatacopy_after_successful_delegatecall.json # ef-tests #318
    - tooLongReturnDataCopy.json # ef-tests #319
    - revertRetDataSize.json # ef-tests #320
  stRevertTest:
    - "RevertOpcodeMultipleSubCalls.json" # ef-tests #322
    - "RevertPrefoundCall.json" # ef-tests #322
    - "LoopCallsDepthThenRevert.json" # ef-tests #322
    - "stateRevert.json" # ef-tests #322
    - "RevertDepthCreateOOG.json" # ef-tests #322
    - "costRevert.json" # ef-tests #322
    - "LoopDelegateCallsDepthThenRevert.json" # ef-tests #322
    - "RevertOpcodeInCallsOnNonEmptyReturnData.json" # ef-tests #322
    - "RevertOpcodeCalls.json" # ef-tests #322
    - "LoopCallsThenRevert.json" # ef-tests #322
    - "TouchToEmptyAccountRevert2.json" # ef-tests #322
    - "TouchToEmptyAccountRevert3.json" # ef-tests #322
    - "RevertDepthCreateAddressCollision.json" # ef-tests #322
    - "RevertPrecompiledTouchExactOOG.json" # ef-tests #323
    - "RevertPrefound.json" # ef-tests #323
    - "RevertPrefoundEmpty.json" # ef-tests #323
    - "RevertOpcodeCreate.json" # ef-tests #323
    - "RevertOnEmptyStack.json" # ef-tests #323
    - "RevertInCreateInInit.json" # ef-tests #323
    - "RevertPrefoundEmptyCall.json" # ef-tests #323
    - "LoopCallsDepthThenRevert2.json" # ef-tests #324
    - "LoopCallsDepthThenRevert3.json" # ef-tests #324
    - "RevertRemoteSubCallStorageOOG.json" # ef-tests #324
  stSLoadTest:
    - sloadGasCost.json # ef-tests #78
  stSolidityTest:
    - TestContractSuicide.json # ef-test #132
    - TestCryptographicFunctions.json # ef-test #133
    - RecursiveCreateContracts.json # ef-test #134
    - ByZero.json #ef-test #135
    - ContractInheritance.json # ef-test #136
    - CallLowLevelCreatesSolidity.json # ef-test #137
    - CreateContractFromMethod.json # ef-test #138
    - TestStoreGasPrices.json # ef-test #139
    - TestContractInteraction.json # ef-test #140
    - RecursiveCreateContractsCreate4Contracts.json # ef-test #141
>>>>>>> b4e7e8ef

# List of file names regex to be skipped
# The first level corresponds to the directory, the second to the list of file names regex to ignore.
regex:
  stBadOpcode:
    - ^opc.*\.json$ # ef-test #120<|MERGE_RESOLUTION|>--- conflicted
+++ resolved
@@ -1,7 +1,6 @@
 # List of file names to be skipped
 # The first level corresponds to the directory, the second to the list of file names to ignore.
 filename:
-<<<<<<< HEAD
   - calldatacopy.json # ef-tests #20
   - sha3.json # ef-tests #19
   - exp.json # kakarot #700
@@ -319,451 +318,6 @@
   - mulmodNonConst.json # ef-tests #368
   - suicideNonConst.json # ef-tests #370
   - callNonConst.json # ef-tests #371
-=======
-  vmArithmeticTest:
-    - mulmod.json # kakarot #695
-    - divByZero.json # kakarot #695
-    - twoOps.json # kakarot #700
-    - signextend.json # kakarot #677
-    - expPower2.json # kakarot #700
-    - expPower256.json # kakarot #700
-    - expPower256Of256.json # kakarot #700
-    - exp.json # kakarot #700
-    - addmod.json # kakarot #695
-  vmIOandFlowOperations:
-    - mload.json # ef-tests #31
-    - gas.json # ef-tests #36
-    - jumpi.json # kakarot #693
-    - jump.json # ef-tests #38
-    - jumpToPush.json # ef-tests #61
-  vmPerformance:
-    - performanceTester.json # ef-tests #39
-    - loopExp.json # ef-tests #39
-    - loopMul.json # ef-tests #39
-  vmTests:
-    - sha3.json # ef-tests #19
-    - calldatacopy.json # ef-tests #20
-    - suicide.json # ef-tests #57
-    - envInfo.json # ef-tests #63
-    - blockInfo.json # ef-tests #67
-  stEIP3855-push0:
-    - push0.json # ef-tests #149
-    - push0Gas.json # ef-tests #150
-  stEIP3651-warmcoinbase:
-    - coinbaseWarmAccountCallGas.json # ef-tests #153
-    - coinbaseWarmAccountCallGasFail.json # ef-tests #154
-  stEIP3860-limitmeterinitcode:
-    - create2InitCodeSizeLimit.json # ef-tests #155
-    - createInitCodeSizeLimit.json # ef-tests #156
-    - creationTxInitCodeSizeLimit.json # ef-tests #157
-  stAttackTest:
-    - ContractCreationSpam.json # ef-tests #296
-    - CrashingTransaction.json # ef-tests #297
-  stBadOpcode:
-    - undefinedOpcodeFirstByte.json # ef-tests #121
-    - measureGas.json # ef-tests #122
-    - badOpcodes.json # ef-tests #123
-    - operationDiffGas.json # ef-tests #124
-    - invalidDiffPlaces.json # ef-tests #125
-    - invalidAddr.json # ef-tests #126
-  stCallCodes:
-    - callcallcall_000.json # ef-tests #327
-    - callcallcall_000_OOGE.json # ef-tests #327
-    - callcallcall_000_OOGMAfter.json # ef-tests #327
-    - callcallcall_000_OOGMBefore.json # ef-tests #327
-    - callcallcall_000_SuicideEnd.json # ef-tests #327
-    - callcallcall_000_SuicideMiddle.json # ef-tests #327
-    - callcallcall_ABCB_RECURSIVE.json # ef-tests #327
-    - callcall_00.json # ef-tests #327
-    - callcall_00_OOGE.json # ef-tests #327
-    - callcall_00_OOGE_valueTransfer.json # ef-tests #327
-    - callcall_00_SuicideEnd.json # ef-tests #327
-    - callcodeDynamicCode.json # ef-tests #328
-    - callcodeEmptycontract.json # ef-tests #327
-    - callcallcallcode_001_OOGE.json # ef-tests #327
-    - callcallcallcode_001_OOGMAfter.json # ef-tests #327
-    - callcallcallcode_001_OOGMBefore.json # ef-tests #327
-    - callcallcallcode_001_SuicideEnd.json # ef-tests #327
-    - callcallcallcode_001_SuicideMiddle.json # ef-tests #327
-    - callcallcallcode_ABCB_RECURSIVE.json # ef-tests #327
-    - callcallcodecallcode_011.json # ef-tests #327
-    - callcallcodecallcode_011_OOGE.json # ef-tests #327
-    - callcallcodecallcode_011_OOGMAfter.json # ef-tests #327
-    - callcallcodecallcode_011_OOGMBefore.json # ef-tests #327
-    - callcallcodecallcode_011_SuicideEnd.json # ef-tests #327
-    - callcallcodecallcode_011_SuicideMiddle.json # ef-tests #327
-    - callcallcodecallcode_ABCB_RECURSIVE.json # ef-tests #327
-    - callcallcodecall_010.json # ef-tests #327
-    - callcallcodecall_010_OOGE.json # ef-tests #327
-    - callcallcodecall_010_OOGMAfter.json # ef-tests #327
-    - callcallcodecall_010_OOGMBefore.json # ef-tests #327
-    - callcallcodecall_010_SuicideEnd.json # ef-tests #327
-    - callcallcodecall_010_SuicideMiddle.json # ef-tests #327
-    - callcallcodecall_ABCB_RECURSIVE.json # ef-tests #327
-    - callcallcode_01.json # ef-tests #327
-    - callcallcode_01_OOGE.json # ef-tests #327
-    - callcallcode_01_SuicideEnd.json # ef-tests #327
-    - callcodecallcallcode_101.json # ef-tests #327
-    - callcodecallcallcode_101_OOGE.json # ef-tests #327
-    - callcodecallcallcode_101_OOGMAfter.json # ef-tests #327
-    - callcodecallcallcode_101_OOGMBefore.json # ef-tests #327
-    - callcodecallcallcode_101_SuicideEnd.json # ef-tests #327
-    - callcodecallcallcode_101_SuicideMiddle.json # ef-tests #327
-    - callcodecallcallcode_ABCB_RECURSIVE.json # ef-tests #327
-    - callcodecallcall_100.json # ef-tests #327
-    - callcodecallcall_100_OOGE.json # ef-tests #327
-    - callcodecallcall_100_OOGMAfter.json # ef-tests #327
-    - callcodecallcall_100_OOGMBefore.json # ef-tests #327
-    - callcodecallcall_100_SuicideEnd.json # ef-tests #327
-    - callcodecallcall_100_SuicideMiddle.json # ef-tests #327
-    - callcodecallcall_ABCB_RECURSIVE.json # ef-tests #327
-    - callcodecallcodecallcode_111.json # ef-tests #327
-    - callcodecallcodecallcode_111_OOGE.json # ef-tests #327
-    - callcodecallcodecallcode_111_OOGMAfter.json # ef-tests #327
-    - callcodecallcodecallcode_111_OOGMBefore.json # ef-tests #327
-    - callcodecallcodecallcode_ABCB_RECURSIVE.json # ef-tests #327
-    - callcodecallcodecall_110.json # ef-tests #327
-    - callcodecallcodecall_110_OOGE.json # ef-tests #327
-    - callcodecallcodecall_110_OOGMAfter.json # ef-tests #327
-    - callcodecallcodecall_110_OOGMBefore.json # ef-tests #327
-    - callcodecallcodecall_110_SuicideEnd.json # ef-tests #327
-    - callcodecallcodecall_ABCB_RECURSIVE.json # ef-tests #327
-    - callcodecallcode_11.json # ef-tests #327
-    - callcodecallcode_11_OOGE.json # ef-tests #327
-    - callcodecall_10.json # ef-tests #327
-    - callcodecall_10_OOGE.json # ef-tests #327
-    - callcodecall_10_SuicideEnd.json # ef-tests #327
-    - callcallcallcode_001.json # ef-tests #327
-    - callcodeInInitcodeToEmptyContract.json # ef-tests #328
-    - callcodeInInitcodeToExisContractWithVTransferNEMoney.json # ef-tests #328
-    - callcodeInInitcodeToExistingContract.json # ef-tests #328
-    - callcodeInInitcodeToExistingContractWithValueTransfer.json # ef-tests #328
-    - callcode_checkPC.json # ef-tests #327
-    - callcodeDynamicCode2SelfCall.json # ef-tests #329
-  stCallDelegateCodesCallCodeHomestead:
-    - callcallcallcode_001.json # ef-tests #330
-    - callcallcallcode_001_OOGE.json # ef-tests #330
-    - callcallcallcode_001_OOGMAfter.json # ef-tests #330
-    - callcallcallcode_001_OOGMBefore.json # ef-tests #330
-    - callcallcallcode_ABCB_RECURSIVE.json # ef-tests #330
-    - callcallcodecallcode_011.json # ef-tests #330
-    - callcallcodecallcode_011_OOGE.json # ef-tests #330
-    - callcallcodecallcode_011_OOGMAfter.json # ef-tests #330
-    - callcallcodecallcode_011_OOGMBefore.json # ef-tests #330
-    - callcallcodecallcode_ABCB_RECURSIVE.json # ef-tests #330
-    - callcallcodecall_010.json # ef-tests #330
-    - callcallcodecall_010_OOGE.json # ef-tests #330
-    - callcallcodecall_010_OOGMAfter.json # ef-tests #330
-    - callcallcodecall_010_OOGMBefore.json # ef-tests #330
-    - callcallcodecall_ABCB_RECURSIVE.json # ef-tests #330
-    - callcallcode_01.json # ef-tests #330
-    - callcallcode_01_OOGE.json # ef-tests #330
-    - callcodecallcallcode_101.json # ef-tests #330
-    - callcodecallcallcode_101_OOGE.json # ef-tests #330
-    - callcodecallcallcode_101_OOGMAfter.json # ef-tests #330
-    - callcodecallcallcode_101_OOGMBefore.json # ef-tests #330
-    - callcodecallcallcode_ABCB_RECURSIVE.json # ef-tests #330
-    - callcodecallcall_100.json # ef-tests #330
-    - callcodecallcall_100_OOGE.json # ef-tests #330
-    - callcodecallcall_100_OOGMAfter.json # ef-tests #330
-    - callcodecallcall_100_OOGMBefore.json # ef-tests #330
-    - callcodecallcall_ABCB_RECURSIVE.json # ef-tests #330
-    - callcodecallcodecallcode_111.json # ef-tests #330
-    - callcodecallcodecallcode_111_OOGE.json # ef-tests #330
-    - callcodecallcodecallcode_111_OOGMAfter.json # ef-tests #330
-    - callcodecallcodecallcode_111_OOGMBefore.json # ef-tests #330
-    - callcodecallcodecallcode_111_SuicideEnd.json # ef-tests #330
-    - callcodecallcodecallcode_ABCB_RECURSIVE.json # ef-tests #330
-    - callcodecallcodecall_110.json # ef-tests #330
-    - callcodecallcodecall_110_OOGE.json # ef-tests #330
-    - callcodecallcodecall_110_OOGMAfter.json # ef-tests #330
-    - callcodecallcodecall_110_OOGMBefore.json # ef-tests #330
-    - callcodecallcodecall_ABCB_RECURSIVE.json # ef-tests #330
-    - callcodecallcode_11.json # ef-tests #330
-    - callcodecallcode_11_OOGE.json # ef-tests #330
-    - callcodecall_10.json # ef-tests #330
-    - callcodecall_10_OOGE.json # ef-tests #330
-  stCallDelegateCodesHomestead:
-    - callcallcallcode_001_SuicideEnd.json # ef-tests #331
-    - callcallcallcode_001_SuicideMiddle.json # ef-tests #331
-    - callcallcodecallcode_011_SuicideEnd.json # ef-tests #331
-    - callcallcodecallcode_011_SuicideMiddle.json # ef-tests #331
-    - callcallcodecall_010_SuicideEnd.json # ef-tests #331
-    - callcallcodecall_010_SuicideMiddle.json # ef-tests #331
-    - callcallcode_01_SuicideEnd.json # ef-tests #331
-    - callcodecallcallcode_101_SuicideEnd.json # ef-tests #331
-    - callcodecallcallcode_101_SuicideMiddle.json # ef-tests #331
-    - callcodecallcall_100_SuicideEnd.json # ef-tests #331
-    - callcodecallcall_100_SuicideMiddle.json # ef-tests #331
-    - callcodecallcodecall_110_SuicideEnd.json # ef-tests #331
-    - callcodecall_10_SuicideEnd.json # ef-tests #331
-    - callcallcallcode_001.json # ef-tests #331
-    - callcallcallcode_001_OOGE.json # ef-tests #331
-    - callcallcallcode_001_OOGMAfter.json # ef-tests #331
-    - callcallcallcode_001_OOGMBefore.json # ef-tests #331
-    - callcallcallcode_ABCB_RECURSIVE.json # ef-tests #331
-    - callcallcodecallcode_011.json # ef-tests #331
-    - callcallcodecallcode_011_OOGE.json # ef-tests #331
-    - callcallcodecallcode_011_OOGMAfter.json # ef-tests #331
-    - callcallcodecallcode_011_OOGMBefore.json # ef-tests #331
-    - callcallcodecallcode_ABCB_RECURSIVE.json # ef-tests #331
-    - callcallcodecall_010.json # ef-tests #331
-    - callcallcodecall_010_OOGE.json # ef-tests #331
-    - callcallcodecall_010_OOGMAfter.json # ef-tests #331
-    - callcallcodecall_010_OOGMBefore.json # ef-tests #331
-    - callcallcodecall_ABCB_RECURSIVE.json # ef-tests #331
-    - callcallcode_01.json # ef-tests #331
-    - callcallcode_01_OOGE.json # ef-tests #331
-    - callcodecallcallcode_101.json # ef-tests #331
-    - callcodecallcallcode_101_OOGE.json # ef-tests #331
-    - callcodecallcallcode_101_OOGMAfter.json # ef-tests #331
-    - callcodecallcallcode_101_OOGMBefore.json # ef-tests #331
-    - callcodecallcallcode_ABCB_RECURSIVE.json # ef-tests #331
-    - callcodecallcall_100.json # ef-tests #331
-    - callcodecallcall_100_OOGE.json # ef-tests #331
-    - callcodecallcall_100_OOGMAfter.json # ef-tests #331
-    - callcodecallcall_100_OOGMBefore.json # ef-tests #331
-    - callcodecallcall_ABCB_RECURSIVE.json # ef-tests #331
-    - callcodecallcodecallcode_111.json # ef-tests #331
-    - callcodecallcodecallcode_111_OOGE.json # ef-tests #331
-    - callcodecallcodecallcode_111_OOGMAfter.json # ef-tests #331
-    - callcodecallcodecallcode_111_OOGMBefore.json # ef-tests #331
-    - callcodecallcodecallcode_ABCB_RECURSIVE.json # ef-tests #331
-    - callcodecallcodecall_110.json # ef-tests #331
-    - callcodecallcodecall_110_OOGE.json # ef-tests #331
-    - callcodecallcodecall_110_OOGMAfter.json # ef-tests #331
-    - callcodecallcodecall_110_OOGMBefore.json # ef-tests #331
-    - callcodecallcodecall_ABCB_RECURSIVE.json # ef-tests #331
-    - callcodecallcode_11.json # ef-tests #331
-    - callcodecallcode_11_OOGE.json # ef-tests #331
-    - callcodecall_10.json # ef-tests #331
-    - callcodecall_10_OOGE.json # ef-tests #331
-  stChainId:
-    - chainId.json # ef-tests #299
-  stCodeSizeLimit:
-    - codesizeInit.json # ef-tests #262
-    - codesizeValid.json # ef-tests #263
-    - create2CodeSizeLimit.json # ef-tests #264
-    - createCodeSizeLimit.json # ef-tests #265
-  stDelegatecallTestHomestead:
-    - Call1024BalanceTooLow.json # ef-tests #332
-    - Call1024OOG.json # ef-tests #332
-    - Call1024PreCalls.json # ef-tests #332
-    - CallcodeLoseGasOOG.json # ef-tests #332
-    - callcodeOutput3.json # ef-tests #332
-    - CallLoseGasOOG.json # ef-tests #332
-    - callOutput3.json # ef-tests #332
-    - callOutput3partial.json # ef-tests #332
-    - callOutput3partialFail.json # ef-tests #332
-    - CallRecursiveBombPreCall.json # ef-tests #332
-    - deleagateCallAfterValueTransfer.json # ef-tests #332
-    - Delegatecall1024.json # ef-tests #332
-    - Delegatecall1024OOG.json # ef-tests #332
-    - delegatecallEmptycontract.json # ef-tests #332
-    - delegatecallOOGinCall.json # ef-tests #332
-    - delegatecallSenderCheck.json # ef-tests #332
-    - delegatecallValueCheck.json # ef-tests #332
-    - delegatecallInInitcodeToEmptyContract.json # ef-tests #333
-    - delegatecallInInitcodeToExistingContract.json # ef-tests #333
-    - delegatecallInInitcodeToExistingContractOOG.json # ef-tests #333
-    - delegatecodeDynamicCode.json # ef-tests #333
-    - delegatecodeDynamicCode2SelfCall.json # ef-tests #333
-  stEIP150Specific:
-    - CallAskMoreGasOnDepth2ThenTransactionHas.json # ef-tests #303
-    - CallGoesOOGOnSecondLevel.json # ef-tests #304
-    - CreateAndGasInsideCreate.json # ef-tests #305
-    - DelegateCallOnEIP.json # ef-tests #306
-    - NewGasPriceForCodes.json # ef-tests #307
-    - SuicideToExistingContract.json # ef-tests #308
-    - SuicideToNotExistingContract.json # ef-tests #309
-    - Transaction64Rule_d64e0.json # ef-tests #310
-    - Transaction64Rule_d64m1.json # ef-tests #311
-    - Transaction64Rule_d64p1.json # ef-tests #312
-    - Transaction64Rule_integerBoundaries.json # ef-tests #313
-  stEIP150singleCodeGasPrices:
-    - gasCostMemSeg.json # ef-tests #343
-    - RawCreateGas.json # ef-tests #343
-    - RawCreateGasMemory.json # ef-tests #343
-    - RawCreateGasValueTransfer.json # ef-tests #343
-    - RawCreateGasValueTransferMemory.json # ef-tests #343
-    - eip2929-ff.json # ef-tests #344
-    - eip2929.json # ef-tests #344
-    - gasCostMemory.json # ef-tests #344
-    - RawBalanceGas.json # ef-tests #344
-    - RawCallCodeGas.json # ef-tests #344
-    - RawCallCodeGasAsk.json # ef-tests #344
-    - RawCallCodeGasMemory.json # ef-tests #344
-    - RawCallCodeGasMemoryAsk.json # ef-tests #344
-    - RawCallCodeGasValueTransfer.json # ef-tests #344
-    - RawCallCodeGasValueTransferAsk.json # ef-tests #344
-    - RawCallCodeGasValueTransferMemory.json # ef-tests #344
-    - RawCallCodeGasValueTransferMemoryAsk.json # ef-tests #344
-    - RawCallGas.json # ef-tests #344
-    - RawCallGasAsk.json # ef-tests #344
-    - RawCallGasValueTransfer.json # ef-tests #344
-    - RawCallGasValueTransferAsk.json # ef-tests #344
-    - RawCallGasValueTransferMemory.json # ef-tests #344
-    - RawCallGasValueTransferMemoryAsk.json # ef-tests #344
-    - RawCallMemoryGas.json # ef-tests #344
-    - RawCallMemoryGasAsk.json # ef-tests #344
-    - RawCreateFailGasValueTransfer.json # ef-tests #344
-    - RawCreateFailGasValueTransfer2.json # ef-tests #344
-    - RawDelegateCallGas.json # ef-tests #344
-    - RawDelegateCallGasAsk.json # ef-tests #344
-    - RawDelegateCallGasMemory.json # ef-tests #344
-    - RawDelegateCallGasMemoryAsk.json # ef-tests #344
-    - RawExtCodeCopyGas.json # ef-tests #344
-    - RawExtCodeCopyMemoryGas.json # ef-tests #344
-    - RawExtCodeSizeGas.json # ef-tests #344
-  stEIP158Specific:
-    - CALL_OneVCallSuicide.json # ef-tests #350
-    - CALL_ZeroVCallSuicide.json # ef-tests #350
-    - EXP_Empty.json # ef-tests #350
-    - EXTCODESIZE_toEpmty.json # ef-tests #350
-    - EXTCODESIZE_toNonExistent.json # ef-tests #350
-    - vitalikTransactionTest.json # ef-tests #351
-  stExtCodeHash:
-    - extCodeHashCreatedAndDeletedAccountCall.json # ef-tests #270
-    - extCodeHashDeletedAccount3.json # ef-tests #271
-    - extCodeHashSubcallSuicide.json # ef-tests #272
-    - extCodeHashInInitCode.json # ef-tests #273
-    - extCodeHashDeletedAccount.json # ef-tests #274
-    - extCodeHashDeletedAccount2.json # ef-tests #275
-    - extCodeCopyBounds.json # ef-tests #276
-    - createEmptyThenExtcodehash.json # ef-tests #277
-    - extcodehashEmpty.json # ef-tests #278
-    - extCodeHashDeletedAccount4.json # ef-tests #279
-    - extCodeHashCreatedAndDeletedAccountRecheckInOuterCall.json # ef-tests #280
-    - extCodeHashCreatedAndDeletedAccountStaticCall.json # ef-tests #281
-    - extCodeHashMaxCodeSize.json # ef-tests #282
-    - extCodeHashCreatedAndDeletedAccount.json # ef-tests
-    - extCodeHashChangedAccount.json # ef-tests #284
-    - callToSuicideThenExtcodehash.json # ef-tests #285
-    - codeCopyZero.json # ef-tests #286
-    - extCodeHashDeletedAccount1.json # ef-tests #287
-    - callToNonExistent.json # ef-tests #288
-    - extCodeHashSelfInInit.json # ef-tests #289
-    - extCodeHashSubcallOOG.json # ef-tests #290
-    - dynamicAccountOverwriteEmpty.json # ef-tests #291
-  stHomesteadSpecific:
-    - contractCreationOOGdontLeaveEmptyContractViaTransaction.json # ef-tests #353
-    - createContractViaContract.json # ef-tests #354
-    - createContractViaContractOOGInitCode.json # ef-tests #354
-    - createContractViaTransactionCost53000.json # ef-tests #354
-  stInitCodeTest:
-    - TransactionCreateStopInInitcode.json # ef-tests #108
-    - CallRecursiveContract.json # ef-tests #109
-    - CallContractToCreateContractWhichWouldCreateContractInInitCode.json # ef-tests #110
-    - CallContractToCreateContractOOGBonusGas.json # ef-tests #111
-    - OutOfGasPrefundedContractCreation.json # ef-test #112
-    - CallContractToCreateContractWhichWouldCreateContractIfCalled.json # ef-test #114
-    - CallTheContractToCreateEmptyContract.json # ef-test #115
-    - OutOfGasContractCreation.json # ef-test #116
-    - CallContractToCreateContractAndCallItOOG.json # ef-test #117
-    - CallContractToCreateContractNoCash.json # ef-tests #269
-  stMemExpandingEIP150Calls:
-    - CallAndCallcodeConsumeMoreGasThenTransactionHasWithMemExpandingCalls.json # ef-tests #356
-    - CallAskMoreGasOnDepth2ThenTransactionHasWithMemExpandingCalls.json # ef-tests #356
-    - CallGoesOOGOnSecondLevelWithMemExpandingCalls.json # ef-tests #356
-    - DelegateCallOnEIPWithMemExpandingCalls.json # ef-tests #356
-    - ExecuteCallThatAskMoreGasThenTransactionHasWithMemExpandingCalls.json # ef-tests #356
-    - NewGasPriceForCodesWithMemExpandingCalls.json # ef-tests #356
-    - CreateAndGasInsideCreateWithMemExpandingCalls.json # ef-tests #357
-  stMemoryStressTest:
-    - RETURN_Bounds.json # ef-tests #366
-    - FillStack.json # ef-tests #367
-  stMemoryTest:
-    - oog.json # ef-tests #49
-    - buffer.json # ef-tests #50
-    - bufferSrcOffset.json # ef-tests #51
-    - memCopySelf.json # ef-tests #52
-  stNonZeroCallsTest:
-    - NonZeroValue_CALL.json # ef-tests #360
-    - NonZeroValue_CALLCODE.json # ef-tests #360
-    - NonZeroValue_CALLCODE_ToEmpty.json # ef-tests #360
-    - NonZeroValue_CALLCODE_ToNonNonZeroBalance.json # ef-tests #360
-    - NonZeroValue_CALLCODE_ToOneStorageKey.json # ef-tests #360
-    - NonZeroValue_CALL_ToEmpty.json # ef-tests #360
-    - NonZeroValue_CALL_ToNonNonZeroBalance.json # ef-tests #360
-    - NonZeroValue_CALL_ToOneStorageKey.json # ef-tests #360
-    - NonZeroValue_DELEGATECALL.json # ef-tests #360
-    - NonZeroValue_DELEGATECALL_ToEmpty.json # ef-tests #360
-    - NonZeroValue_DELEGATECALL_ToNonNonZeroBalance.json # ef-tests #360
-    - NonZeroValue_DELEGATECALL_ToOneStorageKey.json # ef-tests #360
-    - NonZeroValue_SUICIDE.json # ef-tests #361
-  stReturnDataTest:
-    - returndatacopy_following_too_big_transfer.json # ef-tests #317
-    - returndatasize_bug.json # ef-tests #317
-    - returndatasize_initial_zero_read.json # ef-tests #317
-    - returndatasize_following_successful_create.json # ef-tests #317
-    - returndatacopy_following_revert_in_create.json # ef-tests #317
-    - returndatacopy_following_failing_call.json # ef-tests #317
-    - returndatacopy_afterFailing_create.json # ef-tests #317
-    - returndatacopy_following_successful_create.json # ef-tests #317
-    - create_callprecompile_returndatasize.json # ef-tests #317
-    - returndatacopy_overrun.json # ef-tests #317
-    - call_then_call_value_fail_then_returndatasize.json # ef-tests #317
-    - call_then_create_successful_then_returndatasize.json # ef-tests #317
-    - returndatacopy_following_create.json # ef-tests #317
-    - returndatacopy_initial_big_sum.json # ef-tests #317
-    - call_ecrec_success_empty_then_returndatasize.json # ef-tests #317
-    - returndatacopy_initial.json # ef-tests #317
-    - returndatacopy_0_0_following_successful_create.json # ef-tests #317
-    - clearReturnBuffer.json # ef-tests #317
-    - call_outsize_then_create_successful_then_returndatasize.json # ef-tests #317
-    - returndatacopy_after_failing_delegatecall.json # ef-tests #317
-    - returndatasize_initial.json # ef-tests #317
-    - returndatacopy_following_revert.json # ef-tests #318
-    - subcallReturnMoreThenExpected.json # ef-tests #318
-    - returndatacopy_after_failing_staticcall.json # ef-tests #318
-    - returndatasize_after_successful_delegatecall.json # ef-tests #318
-    - returndatacopy_following_call.json # ef-tests #318
-    - returndatacopy_after_successful_callcode.json # ef-tests #318
-    - modexp_modsize0_returndatasize.json # ef-tests #318
-    - returndatacopy_initial_256.json # ef-tests #318
-    - returndatasize_after_successful_callcode.json # ef-tests #318
-    - returndatasize_after_successful_staticcall.json # ef-tests #318
-    - returndatacopy_after_successful_delegatecall.json # ef-tests #318
-    - tooLongReturnDataCopy.json # ef-tests #319
-    - revertRetDataSize.json # ef-tests #320
-  stRevertTest:
-    - "RevertOpcodeMultipleSubCalls.json" # ef-tests #322
-    - "RevertPrefoundCall.json" # ef-tests #322
-    - "LoopCallsDepthThenRevert.json" # ef-tests #322
-    - "stateRevert.json" # ef-tests #322
-    - "RevertDepthCreateOOG.json" # ef-tests #322
-    - "costRevert.json" # ef-tests #322
-    - "LoopDelegateCallsDepthThenRevert.json" # ef-tests #322
-    - "RevertOpcodeInCallsOnNonEmptyReturnData.json" # ef-tests #322
-    - "RevertOpcodeCalls.json" # ef-tests #322
-    - "LoopCallsThenRevert.json" # ef-tests #322
-    - "TouchToEmptyAccountRevert2.json" # ef-tests #322
-    - "TouchToEmptyAccountRevert3.json" # ef-tests #322
-    - "RevertDepthCreateAddressCollision.json" # ef-tests #322
-    - "RevertPrecompiledTouchExactOOG.json" # ef-tests #323
-    - "RevertPrefound.json" # ef-tests #323
-    - "RevertPrefoundEmpty.json" # ef-tests #323
-    - "RevertOpcodeCreate.json" # ef-tests #323
-    - "RevertOnEmptyStack.json" # ef-tests #323
-    - "RevertInCreateInInit.json" # ef-tests #323
-    - "RevertPrefoundEmptyCall.json" # ef-tests #323
-    - "LoopCallsDepthThenRevert2.json" # ef-tests #324
-    - "LoopCallsDepthThenRevert3.json" # ef-tests #324
-    - "RevertRemoteSubCallStorageOOG.json" # ef-tests #324
-  stSLoadTest:
-    - sloadGasCost.json # ef-tests #78
-  stSolidityTest:
-    - TestContractSuicide.json # ef-test #132
-    - TestCryptographicFunctions.json # ef-test #133
-    - RecursiveCreateContracts.json # ef-test #134
-    - ByZero.json #ef-test #135
-    - ContractInheritance.json # ef-test #136
-    - CallLowLevelCreatesSolidity.json # ef-test #137
-    - CreateContractFromMethod.json # ef-test #138
-    - TestStoreGasPrices.json # ef-test #139
-    - TestContractInteraction.json # ef-test #140
-    - RecursiveCreateContractsCreate4Contracts.json # ef-test #141
->>>>>>> b4e7e8ef
 
 # List of file names regex to be skipped
 # The first level corresponds to the directory, the second to the list of file names regex to ignore.
