# List of file names to be skipped
filename:
  - calldatacopy.json # ef-tests #20
  - sha3.json # ef-tests #19
  - exp.json # kakarot #700
  - expPower2.json # kakarot #700
  - expPower256.json # kakarot #700
  - expPower256Of256.json # kakarot #700
  - twoOps.json # kakarot #700
  - addmod.json # kakarot #695
  - mulmod.json # kakarot #695
  - divByZero.json # kakarot #695
  - jumpi.json # kakarot #693
  - jump.json # ef-tests #38
  - jumpToPush.json # ef-tests #61
  - signextend.json # kakarot #677
  - mload.json # ef-tests #31
  - gas.json # ef-tests #36
  - loopExp.json # ef-tests #39
  - loopMul.json # ef-tests #39
  - performanceTester.json # ef-tests #39
  - suicide.json # ef-tests #57
  - blockInfo.json # ef-tests #67
  - envInfo.json # ef-tests #63
  - memCopySelf.json # ef-tests #52
  - bufferSrcOffset.json # ef-tests #51
  - buffer.json # ef-tests #50
  - oog.json # ef-tests #49
  - sloadGasCost.json # ef-tests #78
  - TransactionCreateStopInInitcode.json # ef-tests #108
  - CallRecursiveContract.json # ef-tests #109
  - CallContractToCreateContractWhichWouldCreateContractInInitCode.json # ef-tests #110
  - CallContractToCreateContractOOGBonusGas.json # ef-tests #111
  - OutOfGasPrefundedContractCreation.json # ef-test #112
  - CallContractToCreateContractWhichWouldCreateContractIfCalled.json # ef-test #114
  - CallTheContractToCreateEmptyContract.json # ef-test #115
  - OutOfGasContractCreation.json # ef-test #116
  - CallContractToCreateContractAndCallItOOG.json # ef-test #117
  - TestContractSuicide.json # ef-test #132
  - TestCryptographicFunctions.json # ef-test #133
  - RecursiveCreateContracts.json # ef-test #134
  - ByZero.json #ef-test #135
  - ContractInheritance.json # ef-test #136
  - CallLowLevelCreatesSolidity.json # ef-test #137
  - CreateContractFromMethod.json # ef-test #138
  - TestStoreGasPrices.json # ef-test #139
  - TestContractInteraction.json # ef-test #140
  - RecursiveCreateContractsCreate4Contracts.json # ef-test #141
  - undefinedOpcodeFirstByte.json # ef-tests #121
  - measureGas.json # ef-tests #122
  - badOpcodes.json # ef-tests #123
  - operationDiffGas.json # ef-tests #124
  - invalidDiffPlaces.json # ef-tests #125
  - invalidAddr.json # ef-tests #126
  - CallContractToCreateContractNoCash.json # ef-tests #269
  - push0.json # ef-tests #149
  - push0Gas.json # ef-tests #150
  - coinbaseWarmAccountCallGas.json # ef-tests #153
  - coinbaseWarmAccountCallGasFail.json # ef-tests #154
  - create2InitCodeSizeLimit.json # ef-tests #155
  - createInitCodeSizeLimit.json # ef-tests #156
  - creationTxInitCodeSizeLimit.json # ef-tests #157
  - codesizeInit.json # ef-tests #262
  - codesizeValid.json # ef-tests #263
  - create2CodeSizeLimit.json # ef-tests #264
  - createCodeSizeLimit.json # ef-tests #265
  - Call1024BalanceTooLow.json # ef-tests #161
  - Call1024OOG.json # ef-tests #162
  - Call1024PreCalls.json # ef-tests #163
  - CallcodeLoseGasOOG.json # ef-tests #164
  - callcodeOutput3.json # ef-tests #165
  - CallLoseGasOOG.json # ef-tests #166
  - callOutput3.json # ef-tests #167
  - callOutput3partial.json # ef-tests #168
  - callOutput3partialFail.json # ef-tests #169
  - CallRecursiveBombPreCall.json # ef-tests #170
  - deleagateCallAfterValueTransfer.json # ef-tests #171
  - Delegatecall1024.json # ef-tests #172
  - Delegatecall1024OOG.json # ef-tests #173
  - delegatecallEmptycontract.json # ef-tests #174
  - delegatecallInInitcodeToEmptyContract.json # ef-tests #175
  - delegatecallInInitcodeToExistingContract.json # ef-tests #176
  - delegatecallInInitcodeToExistingContractOOG.json # ef-tests #177
  - delegatecallOOGinCall.json # ef-tests #178
  - delegatecallSenderCheck.json # ef-tests #179
  - delegatecallValueCheck.json # ef-tests #180
  - delegatecodeDynamicCode.json # ef-tests #181
  - delegatecodeDynamicCode2SelfCall.json # ef-tests #182
  - callcallcallcode_001.json # ef-tests #183
  - callcallcallcode_001_OOGE.json # ef-tests #184
  - callcallcallcode_001_OOGMAfter.json # ef-tests #185
  - callcallcallcode_001_OOGMBefore.json # ef-tests #186
  - callcallcallcode_ABCB_RECURSIVE.json # ef-tests #187
  - callcallcodecallcode_011.json # ef-tests #188
  - callcallcodecallcode_011_OOGE.json # ef-tests #189
  - callcallcodecallcode_011_OOGMAfter.json # ef-tests #190
  - callcallcodecallcode_011_OOGMBefore.json # ef-tests #191
  - callcallcodecallcode_ABCB_RECURSIVE.json # ef-tests #192
  - callcallcodecall_010.json # ef-tests #193
  - callcallcodecall_010_OOGE.json # ef-tests #194
  - callcallcodecall_010_OOGMAfter.json # ef-tests #195
  - callcallcodecall_010_OOGMBefore.json # ef-tests #196
  - callcallcodecall_ABCB_RECURSIVE.json # ef-tests #197
  - callcallcode_01.json # ef-tests #198
  - callcallcode_01_OOGE.json # ef-tests #199
  - callcodecallcallcode_101.json # ef-tests #200
  - callcodecallcallcode_101_OOGE.json # ef-tests #201
  - callcodecallcallcode_101_OOGMAfter.json # ef-tests #202
  - callcodecallcallcode_101_OOGMBefore.json # ef-tests #203
  - callcodecallcallcode_ABCB_RECURSIVE.json # ef-tests #204
  - callcodecallcall_100.json # ef-tests #205
  - callcodecallcall_100_OOGE.json # ef-tests #206
  - callcodecallcall_100_OOGMAfter.json # ef-tests #207
  - callcodecallcall_100_OOGMBefore.json # ef-tests #208
  - callcodecallcall_ABCB_RECURSIVE.json # ef-tests #209
  - callcodecallcodecallcode_111.json # ef-tests #210
  - callcodecallcodecallcode_111_OOGE.json # ef-tests #211
  - callcodecallcodecallcode_111_OOGMAfter.json # ef-tests #212
  - callcodecallcodecallcode_111_OOGMBefore.json # ef-tests #213
  - callcodecallcodecallcode_111_SuicideEnd.json # ef-tests #214
  - callcodecallcodecallcode_ABCB_RECURSIVE.json # ef-tests #215
  - callcodecallcodecall_110.json # ef-tests #216
  - callcodecallcodecall_110_OOGE.json # ef-tests #217
  - callcodecallcodecall_110_OOGMAfter.json # ef-tests #218
  - callcodecallcodecall_110_OOGMBefore.json # ef-tests #219
  - callcodecallcodecall_ABCB_RECURSIVE.json # ef-tests #220
  - callcodecallcode_11.json # ef-tests #221
  - callcodecallcode_11_OOGE.json # ef-tests #222
  - callcodecall_10.json # ef-tests #223
  - callcodecall_10_OOGE.json # ef-tests #224
  - callcallcallcode_001_SuicideEnd.json # ef-tests #225
  - callcallcallcode_001_SuicideMiddle.json # ef-tests #226
  - callcallcodecallcode_011_SuicideEnd.json # ef-tests #227
  - callcallcodecallcode_011_SuicideMiddle.json # ef-tests #228
  - callcallcodecall_010_SuicideEnd.json # ef-tests #229
  - callcallcodecall_010_SuicideMiddle.json # ef-tests #230
  - callcallcode_01_SuicideEnd.json # ef-tests #231
  - callcodecallcallcode_101_SuicideEnd.json # ef-tests #232
  - callcodecallcallcode_101_SuicideMiddle.json # ef-tests #233
  - callcodecallcall_100_SuicideEnd.json # ef-tests #234
  - callcodecallcall_100_SuicideMiddle.json # ef-tests #235
  - callcodecallcodecall_110_SuicideEnd.json # ef-tests #236
  - callcodecall_10_SuicideEnd.json # ef-tests #237
  - callcallcall_000.json # ef-tests #238
  - callcallcall_000_OOGE.json # ef-tests #239
  - callcallcall_000_OOGMAfter.json # ef-tests #240
  - callcallcall_000_OOGMBefore.json # ef-tests #241
  - callcallcall_000_SuicideEnd.json # ef-tests #242
  - callcallcall_000_SuicideMiddle.json # ef-tests #243
  - callcallcall_ABCB_RECURSIVE.json # ef-tests #244
  - callcall_00.json # ef-tests #245
  - callcall_00_OOGE.json # ef-tests #246
  - callcall_00_OOGE_valueTransfer.json # ef-tests #247
  - callcall_00_SuicideEnd.json # ef-tests #248
  - callcodeDynamicCode.json # ef-tests #249
  - callcodeEmptycontract.json # ef-tests #250
  - callcodeInInitcodeToEmptyContract.json # ef-tests #251
  - callcodeInInitcodeToExisContractWithVTransferNEMoney.json # ef-tests #252
  - callcodeInInitcodeToExistingContract.json # ef-tests #253
  - callcodeInInitcodeToExistingContractWithValueTransfer.json # ef-tests #254
  - callcode_checkPC.json # ef-tests #255
  - callcodeDynamicCode2SelfCall.json # ef-tests #256
  - extCodeHashCreatedAndDeletedAccountCall.json # ef-tests #270
  - extCodeHashDeletedAccount3.json # ef-tests #271
  - extCodeHashSubcallSuicide.json # ef-tests #272
  - extCodeHashInInitCode.json # ef-tests #273
  - extCodeHashDeletedAccount.json # ef-tests #274
  - extCodeHashDeletedAccount2.json # ef-tests #275
  - extCodeCopyBounds.json # ef-tests #276
  - createEmptyThenExtcodehash.json # ef-tests #277
  - extcodehashEmpty.json # ef-tests #278
  - extCodeHashDeletedAccount4.json # ef-tests #279
  - extCodeHashCreatedAndDeletedAccountRecheckInOuterCall.json # ef-tests #280
  - extCodeHashCreatedAndDeletedAccountStaticCall.json # ef-tests #281
  - extCodeHashMaxCodeSize.json # ef-tests #282
  - extCodeHashCreatedAndDeletedAccount.json # ef-tests
  - extCodeHashChangedAccount.json # ef-tests #284
  - callToSuicideThenExtcodehash.json # ef-tests #285
  - codeCopyZero.json # ef-tests #286
  - extCodeHashDeletedAccount1.json # ef-tests #287
  - callToNonExistent.json # ef-tests #288
  - extCodeHashSelfInInit.json # ef-tests #289
  - extCodeHashSubcallOOG.json # ef-tests #290
  - dynamicAccountOverwriteEmpty.json # ef-tests #291
  - ContractCreationSpam.json # ef-tests #296
  - CrashingTransaction.json # ef-tests #297
  - chainId.json # ef-tests #299
  - CallAskMoreGasOnDepth2ThenTransactionHas.json # ef-tests #303
  - CallGoesOOGOnSecondLevel.json # ef-tests #304
  - CreateAndGasInsideCreate.json # ef-tests #305
  - DelegateCallOnEIP.json # ef-tests #306
  - NewGasPriceForCodes.json # ef-tests #307
  - SuicideToExistingContract.json # ef-tests #308
  - SuicideToNotExistingContract.json # ef-tests #309
  - Transaction64Rule_d64e0.json # ef-tests #310
  - Transaction64Rule_d64m1.json # ef-tests #311
  - Transaction64Rule_d64p1.json # ef-tests #312
  - Transaction64Rule_integerBoundaries.json # ef-tests #313
  - returndatacopy_following_too_big_transfer.json # ef-tests 317
  - returndatasize_bug.json # ef-tests 317
  - returndatasize_initial_zero_read.json # ef-tests 317
  - returndatasize_following_successful_create.json # ef-tests 317
  - returndatacopy_following_revert_in_create.json # ef-tests 317
  - returndatacopy_following_failing_call.json # ef-tests 317
  - returndatacopy_following_revert.json # ef-tests 318
  - subcallReturnMoreThenExpected.json # ef-tests 318
  - returndatacopy_afterFailing_create.json # ef-tests 317
  - returndatacopy_following_successful_create.json # ef-tests 317
  - returndatacopy_after_failing_staticcall.json # ef-tests 318
  - create_callprecompile_returndatasize.json # ef-tests 317
  - returndatacopy_overrun.json # ef-tests 317
  - call_then_call_value_fail_then_returndatasize.json # ef-tests 317
  - call_then_create_successful_then_returndatasize.json # ef-tests 317
  - returndatasize_after_successful_delegatecall.json # ef-tests 318
  - returndatacopy_following_create.json # ef-tests 317
  - revertRetDataSize.json # ef-tests 320
  - tooLongReturnDataCopy.json # ef-tests 319
  - returndatacopy_initial_big_sum.json # ef-tests 317
  - call_ecrec_success_empty_then_returndatasize.json # ef-tests 317
  - returndatacopy_initial.json # ef-tests 317
  - returndatacopy_following_call.json # ef-tests 318
  - returndatacopy_after_successful_callcode.json
  - modexp_modsize0_returndatasize.json # ef-tests 318
  - returndatacopy_initial_256.json # ef-tests 318
  - returndatacopy_0_0_following_successful_create.json # ef-tests 317
  - clearReturnBuffer.json # ef-tests 317
  - call_outsize_then_create_successful_then_returndatasize.json # ef-tests 317
  - returndatasize_after_successful_callcode.json # ef-tests 318
  - returndatacopy_after_failing_delegatecall.json # ef-tests 317
  - returndatasize_after_successful_staticcall.json # ef-tests 318
  - returndatasize_initial.json # ef-tests 317
  - returndatacopy_after_successful_delegatecall.json # ef-tests 318
  - "RevertOpcodeMultipleSubCalls.json" # - ef-tests 322
  - "RevertPrefoundCall.json" # - ef-tests 322
  - "LoopCallsDepthThenRevert.json" # - ef-tests 322
  - "stateRevert.json" # - ef-tests 322
  - "RevertDepthCreateOOG.json" # - ef-tests 322
  - "costRevert.json" # - ef-tests 322
  - "LoopDelegateCallsDepthThenRevert.json" # - ef-tests 322
  - "RevertOpcodeInCallsOnNonEmptyReturnData.json" # - ef-tests 322
  - "RevertOpcodeCalls.json" # - ef-tests 322
  - "LoopCallsThenRevert.json" # - ef-tests 322
  - "TouchToEmptyAccountRevert2.json" # - ef-tests 322
  - "TouchToEmptyAccountRevert3.json" # - ef-tests 322
  - "RevertDepthCreateAddressCollision.json" # - ef-tests 322
  - "RevertPrecompiledTouchExactOOG.json" # - ef-tests 323
  - "RevertPrefound.json" # - ef-tests 323
  - "RevertPrefoundEmpty.json" # - ef-tests 323
  - "RevertOpcodeCreate.json" # - ef-tests 323
  - "RevertOnEmptyStack.json" # - ef-tests 323
  - "RevertInCreateInInit.json" # - ef-tests 323
  - "RevertPrefoundEmptyCall.json" # - ef-tests 323
  - "LoopCallsDepthThenRevert2.json" # - ef-tests 324
  - "LoopCallsDepthThenRevert3.json" # - ef-tests 324
  - "RevertRemoteSubCallStorageOOG.json" # - ef-tests 324
  - contractCreationOOGdontLeaveEmptyContractViaTransaction.json # ef-tests #353
  - createContractViaContract.json # ef-tests #354
  - createContractViaContractOOGInitCode.json # ef-tests #354
  - createContractViaTransactionCost53000.json # ef-tests #354
<<<<<<< HEAD
  - RETURN_Bounds.json # ef-tests #366
  - FillStack.json # ef-tests #367
=======
  - NonZeroValue_CALL.json # ef-tests #360
  - NonZeroValue_CALLCODE.json # ef-tests #360
  - NonZeroValue_CALLCODE_ToEmpty.json # ef-tests #360
  - NonZeroValue_CALLCODE_ToNonNonZeroBalance.json # ef-tests #360
  - NonZeroValue_CALLCODE_ToOneStorageKey.json # ef-tests #360
  - NonZeroValue_CALL_ToEmpty.json # ef-tests #360
  - NonZeroValue_CALL_ToNonNonZeroBalance.json # ef-tests #360
  - NonZeroValue_CALL_ToOneStorageKey.json # ef-tests #360
  - NonZeroValue_DELEGATECALL.json # ef-tests #360
  - NonZeroValue_DELEGATECALL_ToEmpty.json # ef-tests #360
  - NonZeroValue_DELEGATECALL_ToNonNonZeroBalance.json # ef-tests #360
  - NonZeroValue_DELEGATECALL_ToOneStorageKey.json # ef-tests #360
  - NonZeroValue_SUICIDE.json # ef-tests #361
>>>>>>> 22330011

# List of file names regex to be skipped
regex:
  - ^opc.*\.json$ # ef-test #120<|MERGE_RESOLUTION|>--- conflicted
+++ resolved
@@ -257,10 +257,6 @@
   - createContractViaContract.json # ef-tests #354
   - createContractViaContractOOGInitCode.json # ef-tests #354
   - createContractViaTransactionCost53000.json # ef-tests #354
-<<<<<<< HEAD
-  - RETURN_Bounds.json # ef-tests #366
-  - FillStack.json # ef-tests #367
-=======
   - NonZeroValue_CALL.json # ef-tests #360
   - NonZeroValue_CALLCODE.json # ef-tests #360
   - NonZeroValue_CALLCODE_ToEmpty.json # ef-tests #360
@@ -274,7 +270,8 @@
   - NonZeroValue_DELEGATECALL_ToNonNonZeroBalance.json # ef-tests #360
   - NonZeroValue_DELEGATECALL_ToOneStorageKey.json # ef-tests #360
   - NonZeroValue_SUICIDE.json # ef-tests #361
->>>>>>> 22330011
+  - RETURN_Bounds.json # ef-tests #366
+  - FillStack.json # ef-tests #367
 
 # List of file names regex to be skipped
 regex:
