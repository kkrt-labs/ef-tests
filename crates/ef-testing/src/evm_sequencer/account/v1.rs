--- conflicted
+++ resolved
@@ -79,13 +79,7 @@
             starknet_storage!(ACCOUNT_IS_INITIALIZED, 1u8),
         ];
 
-<<<<<<< HEAD
-        // Initialize the implementation and nonce based on account type.
-        // In tests, only the sender is an EOA.
-        // In both cases, the nonce of the account is written to storage after each tx.
-=======
         // Write the nonce of the account is written to storage after each tx.
->>>>>>> 4b54c65d
         storage.append(&mut vec![starknet_storage!(ACCOUNT_NONCE, nonce)]);
 
         // Initialize the bytecode storage vars.
