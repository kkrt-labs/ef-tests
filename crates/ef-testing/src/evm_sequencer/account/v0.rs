use blockifier::abi::{abi_utils::get_storage_var_address, sierra_types::next_storage_key};
use reth_primitives::{Address, Bytes, U256};
use starknet_api::{core::Nonce, hash::StarkFelt, state::StorageKey, StarknetApiError};

use super::{split_bytecode_to_starkfelt, KakarotAccount};
use crate::evm_sequencer::constants::storage_variables::{
    ACCOUNT_BYTECODE_LEN, ACCOUNT_EVM_ADDRESS, ACCOUNT_IS_INITIALIZED, ACCOUNT_NONCE,
    ACCOUNT_STORAGE,
};
use crate::evm_sequencer::{types::felt::FeltSequencer, utils::split_u256};
use crate::starknet_storage;

impl KakarotAccount {
    pub fn new(
        evm_address: &Address,
        code: &Bytes,
        nonce: U256,
        evm_storage: &[(U256, U256)],
        is_eoa: bool,
    ) -> Result<Self, StarknetApiError> {
        let nonce = StarkFelt::from(TryInto::<u128>::try_into(nonce).map_err(|err| {
            StarknetApiError::OutOfRange {
                string: err.to_string(),
            }
        })?);

        let evm_address = TryInto::<FeltSequencer>::try_into(*evm_address)
            .unwrap() // infallible
            .into();

        let mut storage = vec![
            starknet_storage!(ACCOUNT_EVM_ADDRESS, evm_address),
            starknet_storage!(ACCOUNT_IS_INITIALIZED, 1u8),
            starknet_storage!(ACCOUNT_BYTECODE_LEN, code.len() as u32),
        ];

<<<<<<< HEAD
        // Initialize the implementation and nonce based on account type.
        // In tests, only the sender is an EOA.
        // In both cases, the nonce of the account is written to storage after each tx.
=======
        // Write the nonce of the account is written to storage after each tx.
>>>>>>> 4b54c65d
        storage.append(&mut vec![starknet_storage!(ACCOUNT_NONCE, nonce)]);

        // Initialize the bytecode storage var.
        let mut bytecode_storage = split_bytecode_to_starkfelt(code)
            .enumerate()
            .map(|(i, bytes)| (StorageKey::from(i as u32), bytes))
            .collect();
        storage.append(&mut bytecode_storage);

        // Initialize the storage vars.
        let mut evm_storage_storage: Vec<(StorageKey, StarkFelt)> = evm_storage
            .iter()
            .flat_map(|(k, v)| {
                let keys = split_u256(*k).map(Into::into);
                let values = split_u256(*v).map(Into::<StarkFelt>::into);
                let low_key = get_storage_var_address(ACCOUNT_STORAGE, &keys);
                let high_key = next_storage_key(&low_key).unwrap(); // can fail only if low is the max key
                vec![(low_key, values[0]), (high_key, values[1])]
            })
            .collect();
        storage.append(&mut evm_storage_storage);

        Ok(Self {
            storage,
            evm_address,
            nonce: Nonce(nonce),
        })
    }
}<|MERGE_RESOLUTION|>--- conflicted
+++ resolved
@@ -34,13 +34,7 @@
             starknet_storage!(ACCOUNT_BYTECODE_LEN, code.len() as u32),
         ];
 
-<<<<<<< HEAD
-        // Initialize the implementation and nonce based on account type.
-        // In tests, only the sender is an EOA.
-        // In both cases, the nonce of the account is written to storage after each tx.
-=======
         // Write the nonce of the account is written to storage after each tx.
->>>>>>> 4b54c65d
         storage.append(&mut vec![starknet_storage!(ACCOUNT_NONCE, nonce)]);
 
         // Initialize the bytecode storage var.
