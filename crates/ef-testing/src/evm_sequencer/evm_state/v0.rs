use blockifier::abi::abi_utils::{get_fee_token_var_address, get_storage_var_address};
use blockifier::abi::sierra_types::next_storage_key;
use blockifier::execution::errors::EntryPointExecutionError;
use blockifier::state::state_api::{State, StateReader, StateResult};
use blockifier::transaction::errors::TransactionExecutionError;
use blockifier::transaction::objects::{TransactionExecutionInfo, TransactionExecutionResult};
use reth_primitives::{Address, Bytes, TransactionSigned, U256};
use sequencer::execution::Execution as _;
use sequencer::transaction::BroadcastedTransactionWrapper;
use starknet::core::types::{BroadcastedTransaction, FieldElement};
use starknet_api::hash::StarkFelt;
use starknet_api::state::StorageKey;

use super::Evm;
use crate::evm_sequencer::account::KakarotAccount;
use crate::evm_sequencer::constants::storage_variables::{
    ACCOUNT_BYTECODE_LEN, ACCOUNT_CAIRO1_HELPERS_CLASS, ACCOUNT_IMPLEMENTATION, ACCOUNT_NONCE,
    ACCOUNT_STORAGE, KAKAROT_BASE_FEE, KAKAROT_BLOCK_GAS_LIMIT, KAKAROT_COINBASE,
    KAKAROT_EVM_TO_STARKNET_ADDRESS, KAKAROT_PREV_RANDAO, OWNABLE_OWNER,
};
use crate::evm_sequencer::constants::ETH_FEE_TOKEN_ADDRESS;
use crate::evm_sequencer::sequencer::KakarotSequencer;
use crate::evm_sequencer::types::felt::FeltSequencer;
use crate::evm_sequencer::utils::{felt_to_bytes, split_u256, to_broadcasted_starknet_transaction};
use crate::starknet_storage;

impl Evm for KakarotSequencer {
    /// Sets up the evm state (coinbase, block number, etc.)
    fn setup_state(
        &mut self,
        base_fee: U256,
        prev_randao: U256,
        block_gas_limit: U256,
    ) -> StateResult<()> {
        let kakarot_address = self.environment.kakarot_address;
        let coinbase_address: FeltSequencer = (*self.address()).try_into().unwrap(); // infallible

        // Set the coinbase address.
        self.state_mut().set_storage_at(
            kakarot_address,
            get_storage_var_address(KAKAROT_COINBASE, &[]),
            coinbase_address.into(),
        )?;

        // Set the base fee.
        let [low_fee, high_fee] = split_u256(base_fee);
        let basefee_address = get_storage_var_address(KAKAROT_BASE_FEE, &[]);
        self.state_mut().set_storage_at(
            kakarot_address,
            basefee_address,
            StarkFelt::from(low_fee),
        )?;
        self.state_mut().set_storage_at(
            kakarot_address,
            next_storage_key(&basefee_address)?,
            StarkFelt::from(high_fee),
        )?;

        // Set the previous randao.
        let [low_prev_randao, high_prev_randao] = split_u256(prev_randao);
        let prev_randao_address = get_storage_var_address(KAKAROT_PREV_RANDAO, &[]);
        self.state_mut().set_storage_at(
            kakarot_address,
            prev_randao_address,
            StarkFelt::from(low_prev_randao),
        )?;
        self.state_mut().set_storage_at(
            kakarot_address,
            next_storage_key(&prev_randao_address)?,
            StarkFelt::from(high_prev_randao),
        )?;

        // Set the block gas limit, considering it fits in a felt.
        let [block_gas_limit, _] = split_u256(block_gas_limit);
        let block_gas_limit = StarkFelt::from(block_gas_limit);
        let block_gas_limit_address = get_storage_var_address(KAKAROT_BLOCK_GAS_LIMIT, &[]);
        self.state_mut().set_storage_at(
            kakarot_address,
            block_gas_limit_address,
            StarkFelt::from(block_gas_limit),
        )?;

        Ok(())
    }

    /// Sets up an EOA or contract account. Writes nonce, code and storage to the sequencer storage.
    /// Uses the KakarotSequencer environment to set the class hash, contract owner and Kakarot address.
    fn setup_account(&mut self, account: KakarotAccount) -> StateResult<()> {
        let evm_address = &account.evm_address().bytes()[12..];
        let evm_address = Address::from_slice(evm_address);
        let mut storage = account.storage;
        let starknet_address = self.compute_starknet_address(&evm_address)?;

<<<<<<< HEAD
        // Pick the class hash based on the account type.
=======
>>>>>>> 4b54c65d
        self.state_mut().set_nonce(starknet_address, account.nonce);

        storage.append(&mut vec![
            starknet_storage!(
                ACCOUNT_IMPLEMENTATION,
                self.environment.account_contract_class_hash.0
<<<<<<< HEAD
            ), // both EOA and CA CH are the same (for now)
=======
            ),
>>>>>>> 4b54c65d
            starknet_storage!(
                ACCOUNT_CAIRO1_HELPERS_CLASS,
                self.environment.cairo1_helpers_class_hash.0
            ), // both EOA and CA CH are the same (for now)
            starknet_storage!(OWNABLE_OWNER, *self.environment.kakarot_address.0.key()),
        ]);

        // Write all the storage vars to the sequencer state.
        for (k, v) in storage {
            self.state_mut().set_storage_at(starknet_address, k, v)?;
        }

        let class_hash = self.environment.account_contract_class_hash;
        // Set up the contract class hash
        self.state_mut()
            .set_class_hash_at(starknet_address, class_hash)?;

        // Add the address to the Kakarot evm to starknet mapping
        let kakarot_address = self.environment.kakarot_address;
        self.state_mut().set_storage_at(
            kakarot_address,
            get_storage_var_address(KAKAROT_EVM_TO_STARKNET_ADDRESS, &[account.evm_address]),
            *starknet_address.0.key(),
        )?;
        Ok(())
    }

    /// Funds an EOA or contract account. Also gives allowance to the Kakarot contract.
    fn fund(&mut self, evm_address: &Address, balance: U256) -> StateResult<()> {
        let starknet_address = self.compute_starknet_address(evm_address)?;
        let balance_values = split_u256(balance);
        let mut storage = vec![];

        // Initialize the balance storage var.
        let balance_low_key = get_fee_token_var_address(starknet_address);
        let balance_high_key = next_storage_key(&balance_low_key)?;
        storage.append(&mut vec![
            (balance_low_key, StarkFelt::from(balance_values[0])),
            (balance_high_key, StarkFelt::from(balance_values[1])),
        ]);

        // Initialize the allowance storage var.
        let allowance_key_low = get_storage_var_address(
            "ERC20_allowances",
            &[
                *starknet_address.0.key(),
                *self.environment.kakarot_address.0.key(),
            ],
        );
        let allowance_key_high = next_storage_key(&allowance_key_low)?;
        storage.append(&mut vec![
            (allowance_key_low, StarkFelt::from(u128::MAX)),
            (allowance_key_high, StarkFelt::from(u128::MAX)),
        ]);

        // Write all the storage vars to the sequencer state.
        for (k, v) in storage {
            self.state_mut()
                .set_storage_at(*ETH_FEE_TOKEN_ADDRESS, k, v)?;
        }
        Ok(())
    }

    /// Returns the storage value at the given key evm storage key.
    fn storage_at(&mut self, evm_address: &Address, key: U256) -> StateResult<U256> {
        let keys = split_u256(key).map(Into::into);
        let key_low = get_storage_var_address(ACCOUNT_STORAGE, &keys);
        let key_high = next_storage_key(&key_low)?;

        let starknet_address = self.compute_starknet_address(evm_address)?;

        let low = self.state_mut().get_storage_at(starknet_address, key_low)?;
        let high = self
            .state_mut()
            .get_storage_at(starknet_address, key_high)?;

        let low = U256::from_be_bytes(Into::<FieldElement>::into(low).to_bytes_be());
        let high = U256::from_be_bytes(Into::<FieldElement>::into(high).to_bytes_be());

        Ok(high << 128 | low)
    }

    /// Returns the nonce of the given address.
    fn nonce_at(&mut self, evm_address: &Address) -> StateResult<U256> {
        let starknet_address = self.compute_starknet_address(evm_address)?;

        let key = get_storage_var_address(ACCOUNT_NONCE, &[]);
        let nonce = self.state_mut().get_storage_at(starknet_address, key)?;

        Ok(U256::from_be_bytes(
            Into::<FieldElement>::into(nonce).to_bytes_be(),
        ))
    }

    /// Returns the bytecode of the given address. For an EOA, the bytecode_len_ storage variable will return 0,
    /// and the function will return an empty vector. For a contract account, the function will return the bytecode
    /// stored in the bytecode_ storage variables. The function assumes that the bytecode is stored in 31 byte big-endian chunks.
    fn code_at(&mut self, evm_address: &Address) -> StateResult<Bytes> {
        let starknet_address = self.compute_starknet_address(evm_address)?;

        let bytecode_len = self.state_mut().get_storage_at(
            starknet_address,
            get_storage_var_address(ACCOUNT_BYTECODE_LEN, &[]),
        )?;
        let bytecode_len: u64 = bytecode_len.try_into()?;
        if bytecode_len == 0 {
            return Ok(Bytes::default());
        }

        // Assumes that the bytecode is stored in 31 byte chunks.
        let num_chunks = bytecode_len / 31;
        let mut bytecode: Vec<u8> = Vec::with_capacity(bytecode_len as usize);

        for chunk_index in 0..num_chunks {
            let key = StorageKey::from(chunk_index);
            let code = self.state_mut().get_storage_at(starknet_address, key)?;
            bytecode.append(&mut felt_to_bytes(&code.into(), 1).to_vec());
        }

        let remainder = bytecode_len % 31;
        let key = StorageKey::from(num_chunks);
        let code = self.state_mut().get_storage_at(starknet_address, key)?;
        bytecode.append(&mut felt_to_bytes(&code.into(), (32 - remainder) as usize).to_vec());

        Ok(Bytes::from(bytecode))
    }

    /// Returns the balance of native tokens at the given address.
    /// Makes use of the default StateReader implementation from Blockifier.
    fn balance_at(&mut self, evm_address: &Address) -> StateResult<U256> {
        let starknet_address = self.compute_starknet_address(evm_address)?;
        let (low, high) = self
            .state_mut()
            .get_fee_token_balance(starknet_address, *ETH_FEE_TOKEN_ADDRESS)?;

        let low = U256::from_be_bytes(Into::<FieldElement>::into(low).to_bytes_be());
        let high = U256::from_be_bytes(Into::<FieldElement>::into(high).to_bytes_be());

        Ok(high << 128 | low)
    }

    /// Converts the given signed transaction to a Starknet-rs transaction and executes it.
    fn execute_transaction(
        &mut self,
        transaction: TransactionSigned,
    ) -> TransactionExecutionResult<TransactionExecutionInfo> {
        let evm_address = transaction.recover_signer().ok_or_else(|| {
            TransactionExecutionError::ValidateTransactionError(
                EntryPointExecutionError::InvalidExecutionInput {
                    input_descriptor: String::from("Signed transaction"),
                    info: "Missing signer in signed transaction".to_string(),
                },
            )
        })?;
        let starknet_address = self.compute_starknet_address(&evm_address)?;

        let starknet_transaction =
            BroadcastedTransactionWrapper::new(BroadcastedTransaction::Invoke(
                to_broadcasted_starknet_transaction(
                    &transaction,
                    (*starknet_address.0.key()).into(),
                )
                .map_err(|err| {
                    TransactionExecutionError::ValidateTransactionError(
                        EntryPointExecutionError::InvalidExecutionInput {
                            input_descriptor: String::from("Signed transaction"),
                            info: err.to_string(),
                        },
                    )
                })?,
            ));

        let chain_id = self.chain_id();
        self.execute(
            starknet_transaction
                .try_into_execution_transaction(FieldElement::from(chain_id))
                .unwrap(),
        )
    }
}

#[cfg(test)]
mod tests {
    use super::*;
    use crate::{
        evm_sequencer::{
            constants::{
                tests::{PRIVATE_KEY, PUBLIC_KEY, TEST_CONTRACT_ADDRESS},
                ACCOUNT_CONTRACT_CLASS_HASH, CAIRO1_HELPERS_CLASS_HASH, CHAIN_ID, KAKAROT_ADDRESS,
                UNINITIALIZED_ACCOUNT_CLASS_HASH,
            },
            sequencer::{v0::INITIAL_SEQUENCER_STATE, KakarotEnvironment},
            utils::compute_starknet_address,
        },
        models::result::extract_output_and_log_execution_result,
    };
    use blockifier::{abi::abi_utils::get_storage_var_address, state::state_api::StateReader};
    use reth_primitives::{
        sign_message, AccessList, Signature, TransactionSigned, TxEip1559, B256,
    };
    use starknet_api::hash::StarkFelt;

    #[test]
    fn test_execute_simple_contract() {
        // Given
        let kakarot_environment = KakarotEnvironment::new(
            *KAKAROT_ADDRESS,
            *UNINITIALIZED_ACCOUNT_CLASS_HASH,
            *CAIRO1_HELPERS_CLASS_HASH,
            *ACCOUNT_CONTRACT_CLASS_HASH,
        );
        let coinbase_address = Address::left_padding_from(&0xC01BA5Eu64.to_be_bytes());
        let mut sequencer = KakarotSequencer::new(
            INITIAL_SEQUENCER_STATE.clone(),
            kakarot_environment,
            coinbase_address,
            CHAIN_ID,
            0,
            0,
        );

        let mut transaction = TransactionSigned {
            hash: B256::default(),
            signature: Signature::default(),
            transaction: reth_primitives::Transaction::Eip1559(TxEip1559 {
                chain_id: CHAIN_ID,
                nonce: 0,
                gas_limit: 1_000_000,
                max_fee_per_gas: 0,
                max_priority_fee_per_gas: 0,
                to: reth_primitives::TransactionKind::Call(*TEST_CONTRACT_ADDRESS),
                value: U256::ZERO,
                access_list: AccessList::default(),
                input: Bytes::default(),
            }),
        };
        let signature =
            sign_message(*PRIVATE_KEY, transaction.transaction.signature_hash()).unwrap();
        transaction.signature = signature;
        let eoa_nonce = U256::from(0);
        let contract_bytecode = Bytes::from(vec![96, 1, 96, 0, 85]); // PUSH 01 PUSH 00 SSTORE
        let contract_nonce = U256::from(1);

        // When
        let contract = KakarotAccount::new(
            &TEST_CONTRACT_ADDRESS,
            &contract_bytecode,
            contract_nonce,
            &[],
            false,
        )
        .unwrap();
        let eoa =
            KakarotAccount::new(&PUBLIC_KEY, &Bytes::default(), eoa_nonce, &[], true).unwrap();
        sequencer.setup_account(contract).unwrap();
        sequencer.setup_account(eoa).unwrap();
        let execution_result = sequencer.execute_transaction(transaction);

        // Update the output with the execution result of the current transaction
        let tx_output = extract_output_and_log_execution_result(
            &execution_result,
            "test_case",
            "test_category",
        )
        .unwrap_or_default();

        assert!(tx_output.success);

        // Then
        let evm_address: FeltSequencer = (*TEST_CONTRACT_ADDRESS).try_into().unwrap(); // infallible
        let kakarot_address: FieldElement = (*KAKAROT_ADDRESS.0.key()).into();
        let contract_starknet_address = compute_starknet_address(
            &TEST_CONTRACT_ADDRESS,
            UNINITIALIZED_ACCOUNT_CLASS_HASH.0.into(),
            &[kakarot_address, evm_address.into()],
        )
        .try_into()
        .unwrap();

        let storage = sequencer
            .state_mut()
            .get_storage_at(
                contract_starknet_address,
                get_storage_var_address(
                    ACCOUNT_STORAGE,
                    &[StarkFelt::from(0u8), StarkFelt::from(0u8)],
                ),
            )
            .unwrap();
        assert_eq!(storage, StarkFelt::from(1u8));
    }
}<|MERGE_RESOLUTION|>--- conflicted
+++ resolved
@@ -91,21 +91,13 @@
         let mut storage = account.storage;
         let starknet_address = self.compute_starknet_address(&evm_address)?;
 
-<<<<<<< HEAD
-        // Pick the class hash based on the account type.
-=======
->>>>>>> 4b54c65d
         self.state_mut().set_nonce(starknet_address, account.nonce);
 
         storage.append(&mut vec![
             starknet_storage!(
                 ACCOUNT_IMPLEMENTATION,
                 self.environment.account_contract_class_hash.0
-<<<<<<< HEAD
-            ), // both EOA and CA CH are the same (for now)
-=======
             ),
->>>>>>> 4b54c65d
             starknet_storage!(
                 ACCOUNT_CAIRO1_HELPERS_CLASS,
                 self.environment.cairo1_helpers_class_hash.0
