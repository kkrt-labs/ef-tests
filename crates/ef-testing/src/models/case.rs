--- conflicted
+++ resolved
@@ -125,9 +125,7 @@
                 | "operationDiffGas.json" // ef-tests #124
                 | "invalidDiffPlaces.json" // ef-tests #125
                 | "invalidAddr.json" // ef-tests #126
-<<<<<<< HEAD
                 | "CallContractToCreateContractNoCash.json" // ef-tests #269
-=======
                 | "push0.json" // ef-tests #149
                 | "push0Gas.json" // ef-tests #150
                 | "coinbaseWarmAccountCallGas.json" // ef-tests #153
@@ -231,7 +229,6 @@
                 | "callcodeInInitcodeToExistingContractWithValueTransfer.json" // ef-tests #254
                 | "callcode_checkPC.json" // ef-tests #255
                 | "callcodeDynamicCode2SelfCall.json" // ef-tests #256
->>>>>>> e949a849
         ) || matches!(name, name if name.starts_with("opc") && name.ends_with(".json"))
         // ef-test #120
     }
