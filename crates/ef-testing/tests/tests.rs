#![cfg(feature = "ef-tests")]

use ef_testing::models::suite::BlockchainTestSuite;
use ef_testing::traits::Suite;
use std::sync::Once;
use std::{format, fs};
use tracing_subscriber::{filter, FmtSubscriber};

static INIT: Once = Once::new();

fn setup() {
    INIT.call_once(|| {
        // Set-up tracing filter
        let filter = filter::EnvFilter::new("tests=info,ef_testing=info,katana_core=info");
        let subscriber = FmtSubscriber::builder().with_env_filter(filter).finish();
        tracing::subscriber::set_global_default(subscriber)
            .expect("setting tracing default failed");

        match verify_kakarot_sha() {
            Ok(sha) => {
                tracing::info!("Using Kakarot sha {}", sha);
            }
            Err(e) => {
                tracing::error!(
                    "Failed to verify Kakarot sha: {}. Pull latest dump with `make fetch-dump`",
                    e
                );
            }
        };
    })
}

pub fn verify_kakarot_sha() -> Result<String, eyre::Error> {
    // This is the SHA hash of the latest Kakarot submodule commit, inside Kakarot-RPC
    let remote_sha = fs::read_to_string("../../.katana/remote_kakarot_sha")?;
    // This is your local SHA hash of the Kakarot commit currently used in the dump.
    let local_sha = fs::read_to_string("../../.katana/kakarot_sha")?;

    // Helper check to remind you to locally run `make fetch-dump` often
    if remote_sha != local_sha {
        return Err(eyre::eyre!(format!(
            "Kakarot commit hash mismatch: local: {}, remote (kakarot submodule in kakarot-rpc repository): {}",
            local_sha, remote_sha
        )));
    }

    Ok(remote_sha)
}

macro_rules! blockchain_tests {
    ($test_name:ident, $dir:ident) => {
        #[tokio::test(flavor = "multi_thread")]
        async fn $test_name() {
            setup();
            BlockchainTestSuite::new(format!("GeneralStateTests/{}", stringify!($dir)))
                .run()
                .await;
        }
    };
}

mod blockchain_tests {
    use super::*;

    blockchain_tests!(st_sload, stSLoadTest);
    blockchain_tests!(vm_tests, VMTests);
    blockchain_tests!(memory_tests, stMemoryTest);
    blockchain_tests!(init_code_test, stInitCodeTest);
    blockchain_tests!(st_solidity_test, stSolidityTest);
    blockchain_tests!(st_log_tests, stLogTests);
    blockchain_tests!(st_bad_opcode, stBadOpcode);
    blockchain_tests!(shanghai, Shanghai);
<<<<<<< HEAD
    blockchain_tests!(st_code_copy_test, stCodeCopyTest);
    blockchain_tests!(st_code_size_limit, stCodeSizeLimit);
=======
    blockchain_tests!(st_call_codes, stCallCodes);
    //blockchain_tests!(st_call_create_call_code_test, stCallCreateCallCodeTest); // ef-tests #257
    blockchain_tests!(
        st_call_delegate_codes_call_code_homestead,
        stCallDelegateCodesCallCodeHomestead
    );
    blockchain_tests!(
        st_call_delegate_codes_homestead,
        stCallDelegateCodesHomestead
    );
    blockchain_tests!(st_delegatecall_test_homestead, stDelegatecallTestHomestead);
>>>>>>> 5ab997bb
}<|MERGE_RESOLUTION|>--- conflicted
+++ resolved
@@ -70,10 +70,8 @@
     blockchain_tests!(st_log_tests, stLogTests);
     blockchain_tests!(st_bad_opcode, stBadOpcode);
     blockchain_tests!(shanghai, Shanghai);
-<<<<<<< HEAD
     blockchain_tests!(st_code_copy_test, stCodeCopyTest);
     blockchain_tests!(st_code_size_limit, stCodeSizeLimit);
-=======
     blockchain_tests!(st_call_codes, stCallCodes);
     //blockchain_tests!(st_call_create_call_code_test, stCallCreateCallCodeTest); // ef-tests #257
     blockchain_tests!(
@@ -85,5 +83,4 @@
         stCallDelegateCodesHomestead
     );
     blockchain_tests!(st_delegatecall_test_homestead, stDelegatecallTestHomestead);
->>>>>>> 5ab997bb
 }