#![cfg(feature = "ef-tests")]

use ef_testing::models::suite::BlockchainTestSuite;
use ef_testing::traits::Suite;
use std::sync::Once;
use std::{format, fs};
use tracing_subscriber::{filter, FmtSubscriber};

static INIT: Once = Once::new();

fn setup() {
    INIT.call_once(|| {
        // Set-up tracing filter
        let filter = filter::EnvFilter::new("tests=warn,ef_testing=warn,executor=warn");
        let subscriber = FmtSubscriber::builder().with_env_filter(filter).finish();
        tracing::subscriber::set_global_default(subscriber)
            .expect("setting tracing default failed");

        match verify_kakarot_sha() {
            Ok(sha) => {
                tracing::info!("Using Kakarot sha {}", sha);
            }
            Err(e) => {
                tracing::error!(
                    "Failed to verify Kakarot sha: {}. Pull latest dump with `make fetch-dump`",
                    e
                );
            }
        };
    })
}

pub fn verify_kakarot_sha() -> Result<String, eyre::Error> {
    // This is the SHA hash of the latest Kakarot submodule commit, inside Kakarot-RPC
    let remote_sha = fs::read_to_string("../../.katana/remote_kakarot_sha")?;
    // This is your local SHA hash of the Kakarot commit currently used in the dump.
    let local_sha = fs::read_to_string("../../.katana/kakarot_sha")?;

    // Helper check to remind you to locally run `make fetch-dump` often
    if remote_sha != local_sha {
        return Err(eyre::eyre!(format!(
            "Kakarot commit hash mismatch: local: {}, remote (kakarot submodule in kakarot-rpc repository): {}",
            local_sha, remote_sha
        )));
    }

    Ok(remote_sha)
}

macro_rules! blockchain_tests {
    ($test_name:ident, $dir:ident) => {
        #[tokio::test(flavor = "multi_thread")]
        async fn $test_name() {
            setup();
            BlockchainTestSuite::new(format!("GeneralStateTests/{}", stringify!($dir)))
                .run()
                .await;
        }
    };
}

mod blockchain_tests {
    use super::*;

    // TODO: Uncomment tests to add entire folder to test flow.
    // All failing tests should be added to the skip session at "blockchain-tests-skip.yml"
    // and a respective issue at https://github.com/kkrt-labs/ef-tests/issues should be created.
    // Tests from the same folder with the same error can be aggregated in one issue

    blockchain_tests!(shanghai, Shanghai);
    blockchain_tests!(st_args_zero_one_balance, stArgsZeroOneBalance);
    blockchain_tests!(st_attack_test, stAttackTest);
    blockchain_tests!(st_bad_opcode, stBadOpcode);
    blockchain_tests!(st_bugs, stBugs);
    blockchain_tests!(st_call_codes, stCallCodes);
    // blockchain_tests!(st_call_create_call_code_test, stCallCreateCallCodeTest); // ef-tests #257
    blockchain_tests!(
        st_call_delegate_codes_call_code_homestead,
        stCallDelegateCodesCallCodeHomestead
    );
    blockchain_tests!(
        st_call_delegate_codes_homestead,
        stCallDelegateCodesHomestead
    );
    blockchain_tests!(st_chain_id, stChainId);
    blockchain_tests!(st_code_copy_test, stCodeCopyTest);
    blockchain_tests!(st_code_size_limit, stCodeSizeLimit);
    blockchain_tests!(st_create2, stCreate2);
    blockchain_tests!(st_create_test, stCreateTest);
    blockchain_tests!(st_delegatecall_test_homestead, stDelegatecallTestHomestead);
    blockchain_tests!(st_eip150_specific, stEIP150Specific);
    blockchain_tests!(st_eip150single_code_gas_prices, stEIP150singleCodeGasPrices);
    // blockchain_tests!(st_eip1559, stEIP1559); // ef-tests #455 - failing due to missing field gasPrice, cannot measure number of failing tests
    blockchain_tests!(st_eip158_specific, stEIP158Specific);
    // blockchain_tests!(st_eip2930, stEIP2930); // ef-tests #455 - failing due to missing field gasPrice, cannot measure number of failing tests
    blockchain_tests!(st_eip3607, stEIP3607);
    // blockchain_tests!(st_example, stExample); // ef-tests #455 - failing due to missing field gasPrice, cannot measure number of failing tests
    blockchain_tests!(st_ext_code_hash, stExtCodeHash);
    blockchain_tests!(st_homestead_specific, stHomesteadSpecific);
    blockchain_tests!(st_init_code_test, stInitCodeTest);
    blockchain_tests!(st_log_tests, stLogTests);
    blockchain_tests!(st_mem_expanding_eip150_calls, stMemExpandingEIP150Calls);
    blockchain_tests!(st_memory_stress_test, stMemoryStressTest);
    blockchain_tests!(st_memory_test, stMemoryTest);
    blockchain_tests!(st_non_zero_calls_test, stNonZeroCallsTest);
    blockchain_tests!(st_pre_compiled_contracts, stPreCompiledContracts);
    blockchain_tests!(st_pre_compiled_contracts2, stPreCompiledContracts2);
    blockchain_tests!(st_quadratic_complexity_test, stQuadraticComplexityTest);
    // blockchain_tests!(st_random, stRandom); // 79 failing tests
    // blockchain_tests!(st_random2, stRandom2); // 40 failing tests
    blockchain_tests!(st_recursive_create, stRecursiveCreate);
    blockchain_tests!(st_refund_test, stRefundTest);
    blockchain_tests!(st_return_data_test, stReturnDataTest);
    blockchain_tests!(st_revert_test, stRevertTest);
    blockchain_tests!(st_sload_test, stSLoadTest);
    blockchain_tests!(st_sstore_test, stSStoreTest);
    blockchain_tests!(st_self_balance, stSelfBalance);
    blockchain_tests!(st_shift, stShift);
    blockchain_tests!(st_solidity_test, stSolidityTest);
    blockchain_tests!(st_special_test, stSpecialTest);
    blockchain_tests!(st_stack_tests, stStackTests);
    blockchain_tests!(st_static_call, stStaticCall);
    // blockchain_tests!(st_static_flag_enabled, stStaticFlagEnabled); // 13 failing tests
    // blockchain_tests!(st_system_operations_test, stSystemOperationsTest); // 28 failing tests
    // blockchain_tests!(st_time_consuming, stTimeConsuming); // 14 failing tests
    // blockchain_tests!(st_transaction_test, stTransactionTest); // ef-test #447 -
    // blockchain_tests!(st_transition_test, stTransitionTest); // 3 failing tests
    blockchain_tests!(st_wallet_test, stWalletTest);
    blockchain_tests!(st_zero_calls_revert, stZeroCallsRevert);
<<<<<<< HEAD
    // blockchain_tests!(st_zero_calls_test, stZeroCallsTest); // 1 failing test
    blockchain_tests!(st_zero_knowledge, stZeroKnowledge);
    blockchain_tests!(st_zero_knowledge2, stZeroKnowledge2);
=======
    blockchain_tests!(st_zero_calls_test, stZeroCallsTest);
    // blockchain_tests!(st_zero_knowledge, stZeroKnowledge); // 60 failing
    // blockchain_tests!(st_zero_knowledge2, stZeroKnowledge2); // 59 failing
>>>>>>> e88308af
    blockchain_tests!(vm_tests, VmTests);
}<|MERGE_RESOLUTION|>--- conflicted
+++ resolved
@@ -127,14 +127,11 @@
     // blockchain_tests!(st_transition_test, stTransitionTest); // 3 failing tests
     blockchain_tests!(st_wallet_test, stWalletTest);
     blockchain_tests!(st_zero_calls_revert, stZeroCallsRevert);
-<<<<<<< HEAD
     // blockchain_tests!(st_zero_calls_test, stZeroCallsTest); // 1 failing test
     blockchain_tests!(st_zero_knowledge, stZeroKnowledge);
     blockchain_tests!(st_zero_knowledge2, stZeroKnowledge2);
-=======
     blockchain_tests!(st_zero_calls_test, stZeroCallsTest);
     // blockchain_tests!(st_zero_knowledge, stZeroKnowledge); // 60 failing
     // blockchain_tests!(st_zero_knowledge2, stZeroKnowledge2); // 59 failing
->>>>>>> e88308af
     blockchain_tests!(vm_tests, VmTests);
 }