--- conflicted
+++ resolved
@@ -103,15 +103,9 @@
     blockchain_tests!(st_memory_stress_test, stMemoryStressTest);
     blockchain_tests!(st_memory_test, stMemoryTest);
     blockchain_tests!(st_non_zero_calls_test, stNonZeroCallsTest);
-<<<<<<< HEAD
     blockchain_tests!(st_pre_compiled_contracts, stPreCompiledContracts);
     blockchain_tests!(st_pre_compiled_contracts2, stPreCompiledContracts2);
-    // blockchain_tests!(st_quadratic_complexity_test, stQuadraticComplexityTest); // 7 failing tests
-=======
-    // blockchain_tests!(st_pre_compiled_contracts, stPreCompiledContracts); // 8 failing tests
-    // blockchain_tests!(st_pre_compiled_contracts2, stPreCompiledContracts2); // 97 failing tests
     blockchain_tests!(st_quadratic_complexity_test, stQuadraticComplexityTest);
->>>>>>> 552087cb
     // blockchain_tests!(st_random, stRandom); // 79 failing tests
     // blockchain_tests!(st_random2, stRandom2); // 40 failing tests
     // blockchain_tests!(st_recursive_create, stRecursiveCreate); // 2 failing tests
