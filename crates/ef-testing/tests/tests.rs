--- conflicted
+++ resolved
@@ -77,15 +77,9 @@
         st_call_delegate_codes_homestead,
         stCallDelegateCodesHomestead
     );
-<<<<<<< HEAD
     blockchain_tests!(st_chain_id, stChainId);
-    // blockchain_tests!(st_code_copy_test, stCodeCopyTest); // TODO: Implement tests
-    // blockchain_tests!(st_code_size_limit, stCodeSizeLimit); // TODO: Implement tests
-=======
-    // blockchain_tests!(st_chain_id, stChainId); // TODO: Implement tests
     blockchain_tests!(st_code_copy_test, stCodeCopyTest);
     blockchain_tests!(st_code_size_limit, stCodeSizeLimit);
->>>>>>> fd6dac5c
     // blockchain_tests!(st_create2, stCreate2); // TODO: Implement tests
     // blockchain_tests!(st_create_test, stCreateTest); // TODO: Implement tests
     blockchain_tests!(st_delegatecall_test_homestead, stDelegatecallTestHomestead);
