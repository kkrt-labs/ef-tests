#![cfg(feature = "ef-tests")]

use ef_testing::models::suite::BlockchainTestSuite;
use ef_testing::traits::Suite;
use std::sync::Once;
use std::{format, fs};
use tracing_subscriber::{filter, FmtSubscriber};

static INIT: Once = Once::new();

fn setup() {
    INIT.call_once(|| {
        // Set-up tracing filter
        let filter = filter::EnvFilter::new("tests=info,ef_testing=info,katana_core=info");
        let subscriber = FmtSubscriber::builder().with_env_filter(filter).finish();
        tracing::subscriber::set_global_default(subscriber)
            .expect("setting tracing default failed");

        match verify_kakarot_sha() {
            Ok(sha) => {
                tracing::info!("Using Kakarot sha {}", sha);
            }
            Err(e) => {
                tracing::error!(
                    "Failed to verify Kakarot sha: {}. Pull latest dump with `make fetch-dump`",
                    e
                );
            }
        };
    })
}

pub fn verify_kakarot_sha() -> Result<String, eyre::Error> {
    // This is the SHA hash of the latest Kakarot submodule commit, inside Kakarot-RPC
    let remote_sha = fs::read_to_string("../../.katana/remote_kakarot_sha")?;
    // This is your local SHA hash of the Kakarot commit currently used in the dump.
    let local_sha = fs::read_to_string("../../.katana/kakarot_sha")?;

    // Helper check to remind you to locally run `make fetch-dump` often
    if remote_sha != local_sha {
        return Err(eyre::eyre!(format!(
            "Kakarot commit hash mismatch: local: {}, remote (kakarot submodule in kakarot-rpc repository): {}",
            local_sha, remote_sha
        )));
    }

    Ok(remote_sha)
}

macro_rules! blockchain_tests {
    ($test_name:ident, $dir:ident) => {
        #[tokio::test(flavor = "multi_thread")]
        async fn $test_name() {
            setup();
            BlockchainTestSuite::new(format!("GeneralStateTests/{}", stringify!($dir)))
                .run()
                .await;
        }
    };
}

mod blockchain_tests {
    use super::*;

    // TODO: Uncomment tests to add entire folder to test flow.
    // All failing tests should be added to the skip session at "blockchain-tests-skip.yml"
    // and a respective issue at https://github.com/kkrt-labs/ef-tests/issues should be created.
    // Tests from the same folder with the same error can be aggregated in one issue

    blockchain_tests!(shanghai, Shanghai);
    blockchain_tests!(st_args_zero_one_balance, stArgsZeroOneBalance);
    blockchain_tests!(st_attack_test, stAttackTest);
    blockchain_tests!(st_bad_opcode, stBadOpcode);
    blockchain_tests!(st_bugs, stBugs);
    blockchain_tests!(st_call_codes, stCallCodes);
    // blockchain_tests!(st_call_create_call_code_test, stCallCreateCallCodeTest); // ef-tests #257
    blockchain_tests!(
        st_call_delegate_codes_call_code_homestead,
        stCallDelegateCodesCallCodeHomestead
    );
    blockchain_tests!(
        st_call_delegate_codes_homestead,
        stCallDelegateCodesHomestead
    );
    blockchain_tests!(st_chain_id, stChainId);
    blockchain_tests!(st_code_copy_test, stCodeCopyTest);
    blockchain_tests!(st_code_size_limit, stCodeSizeLimit);
    blockchain_tests!(st_create2, stCreate2);
    blockchain_tests!(st_create_test, stCreateTest);
    blockchain_tests!(st_delegatecall_test_homestead, stDelegatecallTestHomestead);
    blockchain_tests!(st_eip150_specific, stEIP150Specific);
    blockchain_tests!(st_eip150single_code_gas_prices, stEIP150singleCodeGasPrices);
    // blockchain_tests!(st_eip1559, stEIP1559); // ef-tests #455 - failing due to missing field gasPrice, cannot measure number of failing tests
    blockchain_tests!(st_eip158_specific, stEIP158Specific);
    // blockchain_tests!(st_eip2930, stEIP2930); // ef-tests #455 - failing due to missing field gasPrice, cannot measure number of failing tests
    blockchain_tests!(st_eip3607, stEIP3607);
    // blockchain_tests!(st_example, stExample); // ef-tests #455 - failing due to missing field gasPrice, cannot measure number of failing tests
    blockchain_tests!(st_ext_code_hash, stExtCodeHash);
    blockchain_tests!(st_homestead_specific, stHomesteadSpecific);
    blockchain_tests!(st_init_code_test, stInitCodeTest);
    blockchain_tests!(st_log_tests, stLogTests);
    blockchain_tests!(st_mem_expanding_eip150_calls, stMemExpandingEIP150Calls);
    blockchain_tests!(st_memory_stress_test, stMemoryStressTest);
    blockchain_tests!(st_memory_test, stMemoryTest);
    blockchain_tests!(st_non_zero_calls_test, stNonZeroCallsTest);
    blockchain_tests!(st_pre_compiled_contracts, stPreCompiledContracts);
    blockchain_tests!(st_pre_compiled_contracts2, stPreCompiledContracts2);
    blockchain_tests!(st_quadratic_complexity_test, stQuadraticComplexityTest);
    // blockchain_tests!(st_random, stRandom); // 79 failing tests
    // blockchain_tests!(st_random2, stRandom2); // 40 failing tests
    blockchain_tests!(st_recursive_create, stRecursiveCreate);
    blockchain_tests!(st_refund_test, stRefundTest);
    blockchain_tests!(st_return_data_test, stReturnDataTest);
    blockchain_tests!(st_revert_test, stRevertTest);
    blockchain_tests!(st_sload_test, stSLoadTest);
    blockchain_tests!(st_sstore_test, stSStoreTest);
    blockchain_tests!(st_self_balance, stSelfBalance);
    blockchain_tests!(st_shift, stShift);
    blockchain_tests!(st_solidity_test, stSolidityTest);
    blockchain_tests!(st_special_test, stSpecialTest);
<<<<<<< HEAD
    // blockchain_tests!(st_stack_tests, stStackTests); // 7 failing tests
    blockchain_tests!(st_static_call, stStaticCall);
=======
    blockchain_tests!(st_stack_tests, stStackTests);
    // blockchain_tests!(st_static_call, stStaticCall); // 207 failing tests
>>>>>>> 2b39e40c
    // blockchain_tests!(st_static_flag_enabled, stStaticFlagEnabled); // 13 failing tests
    // blockchain_tests!(st_system_operations_test, stSystemOperationsTest); // 28 failing tests
    // blockchain_tests!(st_time_consuming, stTimeConsuming); // 14 failing tests
    // blockchain_tests!(st_transaction_test, stTransactionTest); // failing due to: invalid length 62, expected a (both 0x-prefixed or not) hex string or byte array containing betwee
    // blockchain_tests!(st_transition_test, stTransitionTest); // 3 failing tests
    // blockchain_tests!(st_wallet_test, stWalletTest); // 5 failing tests
    blockchain_tests!(st_zero_calls_revert, stZeroCallsRevert);
    // blockchain_tests!(st_zero_calls_test, stZeroCallsTest); // 1 failing test
    // blockchain_tests!(st_zero_knowledge, stZeroKnowledge); // 60 failing
    // blockchain_tests!(st_zero_knowledge2, stZeroKnowledge2); // 59 failing
    blockchain_tests!(vm_tests, VmTests);
}<|MERGE_RESOLUTION|>--- conflicted
+++ resolved
@@ -118,13 +118,8 @@
     blockchain_tests!(st_shift, stShift);
     blockchain_tests!(st_solidity_test, stSolidityTest);
     blockchain_tests!(st_special_test, stSpecialTest);
-<<<<<<< HEAD
-    // blockchain_tests!(st_stack_tests, stStackTests); // 7 failing tests
+    blockchain_tests!(st_stack_tests, stStackTests);
     blockchain_tests!(st_static_call, stStaticCall);
-=======
-    blockchain_tests!(st_stack_tests, stStackTests);
-    // blockchain_tests!(st_static_call, stStaticCall); // 207 failing tests
->>>>>>> 2b39e40c
     // blockchain_tests!(st_static_flag_enabled, stStaticFlagEnabled); // 13 failing tests
     // blockchain_tests!(st_system_operations_test, stSystemOperationsTest); // 28 failing tests
     // blockchain_tests!(st_time_consuming, stTimeConsuming); // 14 failing tests
