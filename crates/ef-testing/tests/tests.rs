--- conflicted
+++ resolved
@@ -113,15 +113,9 @@
     blockchain_tests!(st_return_data_test, stReturnDataTest);
     blockchain_tests!(st_revert_test, stRevertTest);
     blockchain_tests!(st_sload_test, stSLoadTest);
-<<<<<<< HEAD
-    // blockchain_tests!(st_sstore_test, stSStoreTest); // 27 failing tests
+    blockchain_tests!(st_sstore_test, stSStoreTest);
     blockchain_tests!(st_self_balance, stSelfBalance);
-    // blockchain_tests!(st_shift, stShift); // 2 failing tests
-=======
-    blockchain_tests!(st_sstore_test, stSStoreTest);
-    // blockchain_tests!(st_self_balance, stSelfBalance); // 3 failing tests
     blockchain_tests!(st_shift, stShift);
->>>>>>> ec9b07aa
     blockchain_tests!(st_solidity_test, stSolidityTest);
     blockchain_tests!(st_special_test, stSpecialTest);
     // blockchain_tests!(st_stack_tests, stStackTests); // 7 failing tests
