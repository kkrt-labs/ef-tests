--- conflicted
+++ resolved
@@ -123,15 +123,12 @@
     // blockchain_tests!(st_static_flag_enabled, stStaticFlagEnabled); // 13 failing tests
     // blockchain_tests!(st_system_operations_test, stSystemOperationsTest); // 28 failing tests
     // blockchain_tests!(st_time_consuming, stTimeConsuming); // 14 failing tests
-<<<<<<< HEAD
     // blockchain_tests!(st_transaction_test, stTransactionTest); // failing due to: invalid length 62, expected a (both 0x-prefixed or not) hex string or byte array containing betwee
     blockchain_tests!(st_transition_test, stTransitionTest);
     // blockchain_tests!(st_wallet_test, stWalletTest); // 5 failing tests
-=======
     // blockchain_tests!(st_transaction_test, stTransactionTest); // ef-test #447 -
     // blockchain_tests!(st_transition_test, stTransitionTest); // 3 failing tests
     blockchain_tests!(st_wallet_test, stWalletTest);
->>>>>>> e88308af
     blockchain_tests!(st_zero_calls_revert, stZeroCallsRevert);
     blockchain_tests!(st_zero_calls_test, stZeroCallsTest);
     // blockchain_tests!(st_zero_knowledge, stZeroKnowledge); // 60 failing
