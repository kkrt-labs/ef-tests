--- conflicted
+++ resolved
@@ -105,15 +105,9 @@
     blockchain_tests!(st_non_zero_calls_test, stNonZeroCallsTest);
     // blockchain_tests!(st_pre_compiled_contracts, stPreCompiledContracts); // 8 failing tests
     // blockchain_tests!(st_pre_compiled_contracts2, stPreCompiledContracts2); // 97 failing tests
-<<<<<<< HEAD
-    // blockchain_tests!(st_quadratic_complexity_test, stQuadraticComplexityTest); // 7 failing tests
+    blockchain_tests!(st_quadratic_complexity_test, stQuadraticComplexityTest);
     blockchain_tests!(st_random, stRandom);
     blockchain_tests!(st_random2, stRandom2);
-=======
-    blockchain_tests!(st_quadratic_complexity_test, stQuadraticComplexityTest);
-    // blockchain_tests!(st_random, stRandom); // 79 failing tests
-    // blockchain_tests!(st_random2, stRandom2); // 40 failing tests
->>>>>>> 552087cb
     // blockchain_tests!(st_recursive_create, stRecursiveCreate); // 2 failing tests
     // blockchain_tests!(st_refund_test, stRefundTest); // 9 failing tests
     blockchain_tests!(st_return_data_test, stReturnDataTest);
