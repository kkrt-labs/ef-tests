--- conflicted
+++ resolved
@@ -1,6 +1,2 @@
 [toolchain]
-<<<<<<< HEAD
-channel = "1.77.0"
-=======
-channel = "1.76.0"
->>>>>>> 6189392c
+channel = "1.77.0"