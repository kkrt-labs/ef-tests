name: test

on:
  workflow_call: {}

permissions: read-all

concurrency:
  group: ${{ github.workflow }}-${{ github.ref }}-test
  cancel-in-progress: true

jobs:
  test:
<<<<<<< HEAD
    runs-on: ubuntu-latest-32-cores
    timeout-minutes: 30
=======
    # trunk-ignore(actionlint/runner-label)
    runs-on: ubuntu-latest-16-cores
    timeout-minutes: 45
>>>>>>> ce90d632
    steps:
      - uses: actions/checkout@v3
      - name: Load compiled kakarot contracts
        id: cached-contracts
        uses: actions/cache/restore@v3
        with:
          path: ./lib/kakarot/build
          key: ${{ runner.os }}-contracts
      - name: Setup rust env
        uses: actions-rs/toolchain@v1
        with:
          profile: minimal
          components: llvm-tools-preview
          override: true
      - name: Retrieve cached dependencies
        uses: Swatinem/rust-cache@v2
      - name: fetch ef tests
        run: make setup
      - uses: taiki-e/install-action@nextest
      - name: run tests
        run: make ef-tests<|MERGE_RESOLUTION|>--- conflicted
+++ resolved
@@ -11,14 +11,9 @@
 
 jobs:
   test:
-<<<<<<< HEAD
+    # trunk-ignore(actionlint/runner-label)
     runs-on: ubuntu-latest-32-cores
-    timeout-minutes: 30
-=======
-    # trunk-ignore(actionlint/runner-label)
-    runs-on: ubuntu-latest-16-cores
     timeout-minutes: 45
->>>>>>> ce90d632
     steps:
       - uses: actions/checkout@v3
       - name: Load compiled kakarot contracts
